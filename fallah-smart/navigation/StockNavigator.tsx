--- conflicted
+++ resolved
@@ -23,7 +23,6 @@
 import PostDetail from '../screens/blogs/PostDetail';
 import StockStatisticsScreen from '../screens/Stock/StockStatisticsScreen';
 import { StockStackParamList } from './types';
-<<<<<<< HEAD
 import { ToolProvider } from '../context/ToolContext';
 import { EquipmentProvider } from '../context/EquipmentContext';
 import { SeedProvider } from '../context/SeedContext';
@@ -62,9 +61,7 @@
 import FertilizerDetailScreen from '../screens/Stock/Fertilizers/FertilizerDetail';
 import AddFertilizerScreen from '../screens/Stock/Fertilizers/AddFertilizer';
 
-=======
 import AdvisorApplicationScreen from '../screens/Advisor/AdvisorApplicationScreen';
->>>>>>> 25c01240
 const Stack = createStackNavigator<StockStackParamList>();
 
 export const StockNavigator = () => {
@@ -86,7 +83,6 @@
   };
 
   return (
-<<<<<<< HEAD
     <AnimalProvider>
       <PesticideProvider>
         <ToolProvider>
@@ -286,119 +282,6 @@
         </ToolProvider>
       </PesticideProvider>
     </AnimalProvider>
-=======
-    <PesticideProvider>
-      <Stack.Navigator
-        screenOptions={{
-          headerStyle: {
-            backgroundColor: theme.colors.neutral.surface,
-            elevation: 0,
-            shadowOpacity: 0,
-          },
-          headerTintColor: theme.colors.neutral.textPrimary,
-          headerTitleStyle: {
-            fontWeight: '600',
-          },
-          cardStyle: {
-            backgroundColor: theme.colors.neutral.background,
-          },
-        }}
-      >
-        <Stack.Screen 
-          name="Login" 
-          component={Login}
-          options={{ headerShown: true }}
-        />
-        <Stack.Screen 
-          name="Register" 
-          component={Register}
-          options={{ headerShown: true }}
-        />
-        <Stack.Screen 
-          name="StockTab" 
-          component={TabBar}
-          options={{ title: 'مخزوني', headerShown: false }}
-        />
-        <Stack.Screen 
-          name="StockList" 
-          component={StockScreen}
-          options={{
-            title: 'إدارة المخزون',
-            headerShown: true,
-          }}
-        />
-        <Stack.Screen 
-          name="StockDetail" 
-          component={StockDetail}
-          options={{ title: 'تفاصيل المخزون', headerShown: true }}
-        />
-        <Stack.Screen 
-          name="AddStock" 
-          component={AddStockScreen}
-          options={{ title: 'إضافة مخزون', headerShown: true }}
-        />
-        <Stack.Screen 
-          name="Animals" 
-          component={AnimalsScreen}
-          options={{
-            title: 'حيواناتي',
-          }}
-        />
-        <Stack.Screen 
-          name="AddAnimal" 
-          component={AddAnimalScreen}
-          options={{
-            title: 'إضافة حيوان',
-          }}
-        />
-        <Stack.Screen 
-          name="AnimalDetail" 
-          component={AnimalDetailScreen}
-          options={{
-            title: 'تفاصيل الحيوان',
-          }}
-        />
-        <Stack.Screen 
-          name="PesticideList" 
-          component={PesticideList}
-          options={{ title: 'قائمة المبيدات', headerShown: true }}
-        />
-        <Stack.Screen 
-          name="PesticideDetail" 
-          component={PesticideDetail}
-          options={{ title: 'تفاصيل المبيد', headerShown: true }}
-        />
-        <Stack.Screen 
-          name="AddPesticide" 
-          component={AddPesticide}
-          options={{ title: 'إضافة مبيد', headerShown: true }}
-        />
-        <Stack.Screen 
-          name="Blogs" 
-          component={Blogs}
-          options={{ title: 'المدونة', headerShown: true }}
-        />
-        <Stack.Screen 
-          name="PostDetail" 
-          component={PostDetail}
-          options={{ title: 'تفاصيل المنشور', headerShown: false }}
-        />
-        <Stack.Screen 
-          name="Statistics" 
-          component={StockStatisticsScreen}
-          options={{ title: 'إحصائيات المخزون', headerShown: true }}
-        />
-        <Stack.Screen 
-          name="AdvisorApplication" 
-          component={AdvisorApplicationScreen} 
-          options={{
-            title: "Become an Advisor",
-            headerShown: true,
-          }}
-        />
-      </Stack.Navigator>
-    </PesticideProvider>
->>>>>>> 25c01240
   );
 };
 
