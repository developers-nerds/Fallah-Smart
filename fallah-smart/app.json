{
  "expo": {
    "name": "fallahsmart",
<<<<<<< HEAD
    "slug": "fallah-smart",
=======
    "web": {
      "bundler": "metro"
    },
    "slug": "fallahsmart",
>>>>>>> 72465261
    "version": "1.0.0",
    "orientation": "portrait",
    "icon": "./assets/icon.png",
    "userInterfaceStyle": "light",
    "splash": {
      "image": "./assets/splash.png",
      "resizeMode": "contain",
      "backgroundColor": "#ffffff"
    },
    "assetBundlePatterns": [
      "**/*"
    ],
    "ios": {
      "supportsTablet": true,
      "bundleIdentifier": "com.fallahsmart",
      "associatedDomains": ["applinks:fallahsmart.com"]
    },
    "android": {
      "adaptiveIcon": {
        "foregroundImage": "./assets/adaptive-icon.png",
        "backgroundColor": "#ffffff"
      },
      "package": "com.fallahsmart",
      "permissions": ["INTERNET"],
      "intentFilters": [
        {
          "action": "VIEW",
          "category": ["DEFAULT", "BROWSABLE"],
          "data": {
            "scheme": "fallahsmart"
          }
        }
      ]
    },
    "web": {
      "favicon": "./assets/favicon.png"
    },
    "extra": {
      "eas": {
        "projectId": "fallahsmart-c62d4"
      }
    },
    "scheme": "fallahsmart"
  }
}<|MERGE_RESOLUTION|>--- conflicted
+++ resolved
@@ -1,14 +1,10 @@
 {
   "expo": {
     "name": "fallahsmart",
-<<<<<<< HEAD
-    "slug": "fallah-smart",
-=======
     "web": {
       "bundler": "metro"
     },
     "slug": "fallahsmart",
->>>>>>> 72465261
     "version": "1.0.0",
     "orientation": "portrait",
     "icon": "./assets/icon.png",
