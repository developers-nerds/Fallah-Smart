--- conflicted
+++ resolved
@@ -1,20 +1,10 @@
 import React from 'react';
 import 'react-native-gesture-handler';
-import { StatusBar } from 'react-native';
-import { ThemeProvider } from './context/ThemeContext';
 import { NavigationContainer } from '@react-navigation/native';
 import { createStackNavigator } from '@react-navigation/stack';
+import { ThemeProvider } from './context/ThemeContext';
+import { StockProvider } from './context/StockContext';
 import { StockNavigator } from './navigation/StockNavigator';
-<<<<<<< HEAD
-import { StockProvider } from './context/StockContext';
-import { PesticideProvider } from './context/PesticideContext';
-import { AuthProvider } from './contexts/AuthContext';
-import AddIncome from './screens/Wallet/components/AddIncome';
-import AddExpense from './screens/Wallet/components/AddExpense';
-import EditExpense from './screens/Wallet/components/EditExpense';
-import EditIncome from './screens/Wallet/components/EditIncome'; // New import
-import AdvisorApplicationScreen from './screens/Advisor/AdvisorApplicationScreen';
-=======
 import AddTransaction from './screens/Wallet/components/AddTransaction';
 import EditTransaction from './screens/Wallet/components/EditTransaction';
 import Wallet from './screens/Wallet/Wallet'; // Import the Wallet screen
@@ -23,22 +13,13 @@
 // Force RTL and allow RTL globally
 I18nManager.forceRTL(true);
 I18nManager.allowRTL(true);
->>>>>>> 7110b974
 
 // Define the navigation param list
 type RootStackParamList = {
   Main: undefined;
-<<<<<<< HEAD
-  AddIncome: undefined;
-  AddExpense: undefined;
-  EditExpense: { transaction: Transaction };
-  EditIncome: { transaction: Transaction }; // Added EditIncome
-  AdvisorApplication: undefined;
-=======
   AddTransaction: { transactionType: 'income' | 'expense' };
   EditTransaction: { transaction: Transaction };
   Wallet: undefined; // Add Wallet to the param list
->>>>>>> 7110b974
 };
 
 // Define the Transaction interface
@@ -73,50 +54,24 @@
           </StockProvider>
         )}
       />
-<<<<<<< HEAD
-      <Stack.Screen name="AddIncome" component={AddIncome} />
-      <Stack.Screen name="AddExpense" component={AddExpense} />
-      <Stack.Screen name="EditExpense" component={EditExpense} />
-      <Stack.Screen name="EditIncome" component={EditIncome} />
-      <Stack.Screen 
-        name="AdvisorApplication" 
-        component={AdvisorApplicationScreen} 
-        options={{
-          title: "Become an Advisor",
-          headerShown: true
-        }}
-=======
       <Stack.Screen name="AddTransaction" component={AddTransaction} />
       <Stack.Screen name="EditTransaction" component={EditTransaction} />
       <Stack.Screen 
         name="Wallet" 
         component={Wallet} 
         options={{ title: 'محفظتي' }} // Set the header title here
->>>>>>> 7110b974
       />
     </Stack.Navigator>
   );
 };
 
-const AppContent = () => {
-  return (
-    <NavigationContainer>
-      <RootNavigator />
-    </NavigationContainer>
-  );
-};
-
+// Default export remains the App component
 export default function App() {
   return (
-    <>
-      <StatusBar barStyle="dark-content" backgroundColor="#fff" />
-      <ThemeProvider>
-        <AuthProvider>
-          <PesticideProvider>
-            <AppContent />
-          </PesticideProvider>
-        </AuthProvider>
-      </ThemeProvider>
-    </>
+    <ThemeProvider>
+      <NavigationContainer>
+        <RootNavigator />
+      </NavigationContainer>
+    </ThemeProvider>
   );
 }