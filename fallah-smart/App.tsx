import React from 'react';
import 'react-native-gesture-handler';
import { NavigationContainer } from '@react-navigation/native';
import { createStackNavigator } from '@react-navigation/stack';
import { ThemeProvider } from './context/ThemeContext';
import { StockProvider } from './context/StockContext';
import { StockNavigator } from './navigation/StockNavigator';
<<<<<<< HEAD
import AddIncome from './screens/Wallet/components/AddIncome';
import AddExpense from './screens/Wallet/components/AddExpense';
import EditExpense from './screens/Wallet/components/EditExpense';
import EditIncome from './screens/Wallet/components/EditIncome'; // New import
import { EducationNavigator } from "./navigation/EducationNavigator"
=======
import AddTransaction from './screens/Wallet/components/AddTransaction';
import EditTransaction from './screens/Wallet/components/EditTransaction';
import Wallet from './screens/Wallet/Wallet'; // Import the Wallet screen
import { I18nManager } from 'react-native';

// Force RTL and allow RTL globally
I18nManager.forceRTL(true);
I18nManager.allowRTL(true);
>>>>>>> 49b078c4

// Define the navigation param list
type RootStackParamList = {
  Main: undefined;
  AddTransaction: { transactionType: 'income' | 'expense' };
  EditTransaction: { transaction: Transaction };
  Wallet: undefined; // Add Wallet to the param list
};

// Define the Transaction interface
interface Transaction {
  id: number;
  accountId: number;
  amount: number;
  note: string;
  date: string;
  type: string;
  category: {
    id: number;
    name: string;
    icon: string;
    type: string;
    color: string;
  };
}

// Create the stack navigator with typed params
const Stack = createStackNavigator<RootStackParamList>();

// Export RootNavigator as a named export
export const RootNavigator: React.FC = () => {
  return (
    <Stack.Navigator screenOptions={{ headerShown: false }}>
      <Stack.Screen 
        name="Main" 
        component={() => (
          <StockProvider>
            <StockNavigator />
          </StockProvider>
        )}
      />
<<<<<<< HEAD
      <Stack.Screen name="AddIncome" component={AddIncome} />
      <Stack.Screen name="AddExpense" component={AddExpense} />
      <Stack.Screen name="EditExpense" component={EditExpense} />
      <Stack.Screen name="EditIncome" component={EditIncome} />
      <Stack.Screen name="Education" component={EducationNavigator} />
        
=======
      <Stack.Screen name="AddTransaction" component={AddTransaction} />
      <Stack.Screen name="EditTransaction" component={EditTransaction} />
      <Stack.Screen 
        name="Wallet" 
        component={Wallet} 
        options={{ title: 'محفظتي' }} // Set the header title here
      />
>>>>>>> 49b078c4
    </Stack.Navigator>
  );
};

// Default export remains the App component
export default function App() {
  return (
    <ThemeProvider>
      <NavigationContainer>
        <RootNavigator />
      </NavigationContainer>
    </ThemeProvider>
  );
}<|MERGE_RESOLUTION|>--- conflicted
+++ resolved
@@ -5,14 +5,8 @@
 import { ThemeProvider } from './context/ThemeContext';
 import { StockProvider } from './context/StockContext';
 import { StockNavigator } from './navigation/StockNavigator';
-<<<<<<< HEAD
-import AddIncome from './screens/Wallet/components/AddIncome';
-import AddExpense from './screens/Wallet/components/AddExpense';
-import EditExpense from './screens/Wallet/components/EditExpense';
-import EditIncome from './screens/Wallet/components/EditIncome'; // New import
+import AddTransaction from './screens/Wallet/components/AddTransaction';
 import { EducationNavigator } from "./navigation/EducationNavigator"
-=======
-import AddTransaction from './screens/Wallet/components/AddTransaction';
 import EditTransaction from './screens/Wallet/components/EditTransaction';
 import Wallet from './screens/Wallet/Wallet'; // Import the Wallet screen
 import { I18nManager } from 'react-native';
@@ -20,7 +14,6 @@
 // Force RTL and allow RTL globally
 I18nManager.forceRTL(true);
 I18nManager.allowRTL(true);
->>>>>>> 49b078c4
 
 // Define the navigation param list
 type RootStackParamList = {
@@ -62,14 +55,6 @@
           </StockProvider>
         )}
       />
-<<<<<<< HEAD
-      <Stack.Screen name="AddIncome" component={AddIncome} />
-      <Stack.Screen name="AddExpense" component={AddExpense} />
-      <Stack.Screen name="EditExpense" component={EditExpense} />
-      <Stack.Screen name="EditIncome" component={EditIncome} />
-      <Stack.Screen name="Education" component={EducationNavigator} />
-        
-=======
       <Stack.Screen name="AddTransaction" component={AddTransaction} />
       <Stack.Screen name="EditTransaction" component={EditTransaction} />
       <Stack.Screen 
@@ -77,7 +62,7 @@
         component={Wallet} 
         options={{ title: 'محفظتي' }} // Set the header title here
       />
->>>>>>> 49b078c4
+          <Stack.Screen name="Education" component={EducationNavigator} />
     </Stack.Navigator>
   );
 };
