--- conflicted
+++ resolved
@@ -2,11 +2,7 @@
 
 // Create axios instance with proper defaults
 const axiosInstance = axios.create({
-<<<<<<< HEAD
-  // baseURL: 'http://192.168.11.112:5000', // Make sure this is correct
-=======
   baseURL: process.env.EXPO_PUBLIC_API, // Using environment variable
->>>>>>> 693d3c68
   timeout: 15000,
   headers: {
     'Content-Type': 'application/json',
