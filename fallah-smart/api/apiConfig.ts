import axios from 'axios';

// Get environment variables without exposing IP addresses in code
const API_URL = process.env.EXPO_PUBLIC_API_URL;
const BASE_URL = process.env.EXPO_PUBLIC_API;
const BLOG_URL = process.env.EXPO_PUBLIC_BlOG;

// Check if environment variables are properly loaded
if (!API_URL || !BASE_URL || !BLOG_URL) {
  // Instead of console.warn, we'll throw an error during development
  // In production, this could be handled differently
  if (__DEV__) {
    throw new Error(
      'API environment variables are missing. Please check your .env file and ensure all required variables are defined.'
    );
  }
}

// Export API configuration for use in other files
export const API_CONFIG = {
  BASE_URL,
  API_URL,
  BLOG_URL
};

// Create axios instance with proper defaults
const axiosInstance = axios.create({
  baseURL: API_URL,
  timeout: 15000,
  headers: {
    'Content-Type': 'application/json',
    'Accept': 'application/json'
  }
});

// Add interceptor to handle common errors
axiosInstance.interceptors.response.use(
  response => response,
  error => {
    // Just return the rejected promise without console.log
    return Promise.reject(error);
  }
);

export default axiosInstance; 

<<<<<<< HEAD
// Other API configurations
export const API_CONFIG = {
  BASE_URL: 'http://192.168.1.137:5000',
  API_URL: 'http://192.168.1.137:5000/api',
  BLOG_URL: '192.168.1.137:5000'
=======
// Weather API configuration
export const WEATHER_CONFIG = {
  API_KEY: process.env.EXPO_PUBLIC_WEATHER_API_KEY,
  API_URL: process.env.EXPO_PUBLIC_WEATHER_API_URL
>>>>>>> 91d43750
};<|MERGE_RESOLUTION|>--- conflicted
+++ resolved
@@ -44,16 +44,8 @@
 
 export default axiosInstance; 
 
-<<<<<<< HEAD
-// Other API configurations
-export const API_CONFIG = {
-  BASE_URL: 'http://192.168.1.137:5000',
-  API_URL: 'http://192.168.1.137:5000/api',
-  BLOG_URL: '192.168.1.137:5000'
-=======
 // Weather API configuration
 export const WEATHER_CONFIG = {
   API_KEY: process.env.EXPO_PUBLIC_WEATHER_API_KEY,
   API_URL: process.env.EXPO_PUBLIC_WEATHER_API_URL
->>>>>>> 91d43750
 };