--- conflicted
+++ resolved
@@ -21,14 +21,10 @@
     "axios": "^1.8.1",
     "expo": "^52.0.37",
     "expo-camera": "~16.0.17",
-<<<<<<< HEAD
     "expo-image-picker": "~16.0.6",
     "expo-location": "~16.5.0",
-=======
     "expo-file-system": "~18.0.11",
-    "expo-image-picker": "~16.0.6",
     "expo-localization": "^16.0.1",
->>>>>>> ef02c8ea
     "expo-notifications": "~0.29.13",
     "expo-speech": "^13.0.1",
     "expo-status-bar": "~2.0.1",
