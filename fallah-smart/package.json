--- conflicted
+++ resolved
@@ -47,12 +47,9 @@
     "react-native-elements": "^3.4.3",
     "react-native-fast-image": "^8.6.3",
     "react-native-gesture-handler": "~2.20.2",
-<<<<<<< HEAD
     "react-native-modal": "^14.0.0-rc.0",
     "react-native-paper": "^5.13.1",
-=======
     "react-native-gif": "^1.0.3",
->>>>>>> 2da10178
     "react-native-picker-select": "^9.3.1",
     "react-native-reanimated": "~3.16.1",
     "react-native-restart": "^0.0.27",
