import React, { useState, useRef, useEffect, useCallback } from 'react';
import {
  View,
  Text,
  StyleSheet,
  TextInput,
  TouchableOpacity,
  ScrollView,
  ActivityIndicator,
  Image,
  Animated,
  Dimensions,
  KeyboardAvoidingView,
  Platform,
  Modal,
  Alert,
} from 'react-native';
import { MaterialCommunityIcons, FontAwesome5, Ionicons } from '@expo/vector-icons';
import { theme } from '../../theme/theme';
import { storage } from '../../utils/storage';
import { BackButton } from '../../components/BackButton';
import { useNavigation, useRoute } from '@react-navigation/native';
import type { NativeStackNavigationProp } from '@react-navigation/native-stack';
import * as ImagePicker from 'expo-image-picker';
import DateTimePicker from '@react-native-community/datetimepicker';
import {
  normalize,
  scaleSize,
  isSmallDevice,
  responsivePadding,
  responsiveWidth,
  responsiveHeight,
} from '../../utils/responsive';
import countryCodesData from '../../utils/countryCodes';
import * as Clipboard from 'expo-clipboard';
import { WebView } from 'react-native-webview';

const BaseUrl = process.env.EXPO_PUBLIC_API_URL;
const { width } = Dimensions.get('window');

// Add helper function for image URLs
const getImageUrl = (imageUrl: string | undefined): string | null => {
  if (!imageUrl) return null;
  if (imageUrl.startsWith('http')) {
    return imageUrl.replace(/http:\/\/\d+\.\d+\.\d+\.\d+:\d+/, BaseUrl);
  }
  return `${BaseUrl}${imageUrl}`;
};

// Define types for components
interface ErrorMessageProps {
  message: string;
  onDismiss: () => void;
}

interface AddressSuggestion {
  display_name: string;
  lat: string;
  lon: string;
  [key: string]: any;
}

interface FormData {
  company_name: string;
  about_us: string;
  company_address: string;
  company_phone: string;
  company_email: string;
  company_website: string;
  company_logo: string | null;
  company_banner: string | null;
  open_time: string;
  close_time: string;
}

// Add navigation type
type NavigationProp = NativeStackNavigationProp<any>;

// Steps for the form
const STEPS = [
  { id: 'basic', title: 'Basic Info', icon: 'store-outline' },
  { id: 'contact', title: 'Contact Info', icon: 'phone' },
  { id: 'media', title: 'Media', icon: 'image' },
  { id: 'hours', title: 'Business Hours', icon: 'clock-outline' },
  { id: 'review', title: 'Review', icon: 'check-circle' },
];

// Add this new component for displaying errors with animation
const ErrorMessage = ({ message, onDismiss }: ErrorMessageProps) => {
  const fadeAnim = useRef(new Animated.Value(0)).current;
  const slideAnim = useRef(new Animated.Value(-50)).current;

  useEffect(() => {
    Animated.parallel([
      Animated.timing(fadeAnim, {
        toValue: 1,
        duration: 300,
        useNativeDriver: true,
      }),
      Animated.timing(slideAnim, {
        toValue: 0,
        duration: 300,
        useNativeDriver: true,
      }),
    ]).start();

    // Auto dismiss after 5 seconds
    const timer = setTimeout(() => {
      handleDismiss();
    }, 5000);

    return () => clearTimeout(timer);
  }, []);

  const handleDismiss = () => {
    Animated.parallel([
      Animated.timing(fadeAnim, {
        toValue: 0,
        duration: 300,
        useNativeDriver: true,
      }),
      Animated.timing(slideAnim, {
        toValue: -50,
        duration: 300,
        useNativeDriver: true,
      }),
    ]).start(() => {
      if (onDismiss) onDismiss();
    });
  };

  return (
    <Animated.View
      style={[
        styles.errorContainer,
        {
          opacity: fadeAnim,
          transform: [{ translateY: slideAnim }],
        },
      ]}>
      <View style={styles.errorContent}>
        <MaterialCommunityIcons name="alert-circle" size={24} color={theme.colors.accent.base} />
        <Text style={styles.errorMessage}>{message}</Text>
      </View>
      <TouchableOpacity onPress={handleDismiss} style={styles.dismissButton}>
        <MaterialCommunityIcons name="close" size={20} color={theme.colors.neutral.gray.base} />
      </TouchableOpacity>
    </Animated.View>
  );
};

// Add this function after your imports to generate random strings without uuid
const generateRandomKey = () => {
  return Math.random().toString(36).substring(2, 15) + Math.random().toString(36).substring(2, 15);
};

export const SupplierRegistrationForm: React.FC = () => {
  const navigation = useNavigation<NavigationProp>();
  const route = useRoute();

  // Check if we're coming from verification request
  const showVerificationOnly = route.params?.showVerificationOnly || false;
  // Get the email from route params if available
  const supplierEmail = route.params?.supplierEmail || '';

  // Initialize form data with the email from params if present
  const [formData, setFormData] = useState<FormData>({
    company_name: '',
    about_us: '',
    company_address: '',
    company_phone: '',
    company_email: supplierEmail, // Use the email from params
    company_website: '',
    company_logo: null,
    company_banner: null,
    open_time: '',
    close_time: '',
  });
  const [loading, setLoading] = useState(false);
  const [error, setError] = useState<string | null>(null);
  const [currentStep, setCurrentStep] = useState(0);
  const [tooltipVisible, setTooltipVisible] = useState(false);
  const [tooltipText, setTooltipText] = useState('');
  const [tooltipPosition, setTooltipPosition] = useState({ x: 0, y: 0, arrowPosition: 'bottom' });
  const [showOpenTimePicker, setShowOpenTimePicker] = useState(false);
  const [showCloseTimePicker, setShowCloseTimePicker] = useState(false);
  const [addressSuggestions, setAddressSuggestions] = useState<AddressSuggestion[]>([]);
  const [addressQuery, setAddressQuery] = useState('');
  const [showSuggestions, setShowSuggestions] = useState(false);
  const [selectedCountryCode, setSelectedCountryCode] = useState('+216');
  const [showCountryCodePicker, setShowCountryCodePicker] = useState(false);
  const [countrySearchQuery, setCountrySearchQuery] = useState('');
  const [filteredCountries, setFilteredCountries] = useState(countryCodesData);
  const [showVerification, setShowVerification] = useState(showVerificationOnly);
  const [errors, setErrors] = useState<{ field: string; message: string }[]>([]);
  const [verificationCode, setVerificationCode] = useState<string>('');
  const [codeInputs, setCodeInputs] = useState<string[]>(['', '', '', '', '', '']);
  const [isVerifying, setIsVerifying] = useState(false);
  const [verificationError, setVerificationError] = useState<string | null>(null);
  const [verificationSuccess, setVerificationSuccess] = useState(false);
  const [resendDisabled, setResendDisabled] = useState(false);
  const [resendCountdown, setResendCountdown] = useState(60);
  const [showCaptcha, setShowCaptcha] = useState(false);
  const [captchaToken, setCaptchaToken] = useState<string | null>(null);
  const [captchaKey, setCaptchaKey] = useState(generateRandomKey());
  const [isLoadingCaptcha, setIsLoadingCaptcha] = useState(false);

  // Animation values
  const fadeAnim = useRef(new Animated.Value(0)).current;
  const slideAnim = useRef(new Animated.Value(width)).current;
  const progressAnim = useRef(new Animated.Value(0)).current;

  // Add refs for code inputs to allow focus management
  const codeInputRefs = useRef<Array<TextInput | null>>([]);

  // Update progress animation when step changes
  useEffect(() => {
    // Update progress bar
    Animated.timing(progressAnim, {
      toValue: (currentStep + 1) / STEPS.length,
      duration: 300,
      useNativeDriver: false,
    }).start();

    // Fade out and slide out current form
    Animated.parallel([
      Animated.timing(fadeAnim, {
        toValue: 0,
        duration: 150,
        useNativeDriver: true,
      }),
      Animated.timing(slideAnim, {
        toValue: -width,
        duration: 150,
        useNativeDriver: true,
      }),
    ]).start(() => {
      // Reset position
      slideAnim.setValue(width);

      // Fade in and slide in new form
      Animated.parallel([
        Animated.timing(fadeAnim, {
          toValue: 1,
          duration: 300,
          useNativeDriver: true,
        }),
        Animated.timing(slideAnim, {
          toValue: 0,
          duration: 300,
          useNativeDriver: true,
        }),
      ]).start();
    });
  }, [currentStep]);

  // Debounce function to limit API calls
  useEffect(() => {
    const timer = setTimeout(() => {
      if (addressQuery.length > 2) {
        fetchAddressSuggestions(addressQuery);
        setShowSuggestions(true);
      } else {
        setAddressSuggestions([]);
        setShowSuggestions(false);
      }
    }, 500);

    return () => clearTimeout(timer);
  }, [addressQuery]);

  const fetchAddressSuggestions = async (query: string) => {
    try {
      // Using OpenStreetMap Nominatim API (free)
      const response = await fetch(
        `https://nominatim.openstreetmap.org/search?format=json&q=${encodeURIComponent(query)}&limit=5&addressdetails=1`,
        {
          headers: {
            Accept: 'application/json',
            'Content-Type': 'application/json',
            // Add a user-agent as per Nominatim usage policy
            'User-Agent': 'FallahSmartApp/1.0',
          },
        }
      );

      if (!response.ok) {
        console.error('Address API error:', await response.text());
        return;
      }

      const data = await response.json();
      setAddressSuggestions(data as AddressSuggestion[]);
      setShowSuggestions(true);
    } catch (error) {
      console.error('Error fetching address suggestions:', error);
      setAddressSuggestions([]);
      setShowSuggestions(false);
    }
  };

  const handleSelectSuggestion = (item: AddressSuggestion) => {
    // Update form data with the selected address
    setFormData({
      ...formData,
      company_address: item.display_name,
      // Store coordinates if needed for future use
      // latitude: parseFloat(item.lat),
      // longitude: parseFloat(item.lon),
    });
    setAddressQuery(item.display_name);
    setShowSuggestions(false);
    setAddressSuggestions([]);
  };

  const handleNext = () => {
    if (currentStep < STEPS.length - 1) {
      setCurrentStep(currentStep + 1);
    }
  };

  const handlePrev = () => {
    if (currentStep > 0) {
      setCurrentStep(currentStep - 1);
    } else {
      navigation.goBack();
    }
  };

  const handleSubmit = async () => {
    try {
      setLoading(true);
      setError(null);
      setErrors([]);

      // Validate required fields with specific errors
      const newErrors = [];

      if (!formData.company_name) {
        newErrors.push({ field: 'company_name', message: 'Company name is required' });
      }

      if (!formData.company_address) {
        newErrors.push({ field: 'company_address', message: 'Company address is required' });
      }

      if (!formData.company_phone) {
        newErrors.push({ field: 'company_phone', message: 'Phone number is required' });
      } else if (!/^\+\d{8,15}$/.test(formData.company_phone)) {
        newErrors.push({ field: 'company_phone', message: 'Please enter a valid phone number' });
      }

      if (!formData.company_email) {
        newErrors.push({ field: 'company_email', message: 'Email address is required' });
      } else if (!/\S+@\S+\.\S+/.test(formData.company_email)) {
        newErrors.push({ field: 'company_email', message: 'Please enter a valid email address' });
      }

      if (formData.company_website && !/^https?:\/\/\S+\.\S+/.test(formData.company_website)) {
        newErrors.push({ field: 'company_website', message: 'Please enter a valid website URL' });
      }

      if (newErrors.length > 0) {
        setErrors(newErrors);
        // Set main error message for the error banner
        setError('Please fix the highlighted fields');
        return;
      }

      // Get the auth token from storage
      const { access: token } = await storage.getTokens();
      if (!token) {
        throw new Error('Authentication required');
      }

      // Create form data
      const formDataToSend = new FormData();
      formDataToSend.append('company_name', formData.company_name);
      formDataToSend.append('about_us', formData.about_us);
      formDataToSend.append('company_address', formData.company_address);
      formDataToSend.append('company_phone', formData.company_phone);
      formDataToSend.append('company_email', formData.company_email);
      formDataToSend.append('company_website', formData.company_website || '');
      formDataToSend.append('open_time', formData.open_time);
      formDataToSend.append('close_time', formData.close_time);

      // Append files if they exist with proper naming
      if (formData.company_logo) {
        try {
          const response = await fetch(formData.company_logo);
          const blob = await response.blob();
          const fileName = 'company_logo_' + Date.now() + '.jpg';
          formDataToSend.append('company_logo', {
            uri: formData.company_logo,
            type: 'image/jpeg',
            name: fileName,
          } as any);
          console.log('Appending logo:', fileName);
        } catch (error) {
          console.error('Error processing logo:', error);
          throw new Error('Failed to process company logo');
        }
      }

      if (formData.company_banner) {
        try {
          const response = await fetch(formData.company_banner);
          const blob = await response.blob();
          const fileName = 'company_banner_' + Date.now() + '.jpg';
          formDataToSend.append('company_banner', {
            uri: formData.company_banner,
            type: 'image/jpeg',
            name: fileName,
          } as any);
          console.log('Appending banner:', fileName);
        } catch (error) {
          console.error('Error processing banner:', error);
          throw new Error('Failed to process company banner');
        }
      }

      console.log('Sending request to:', `${BaseUrl}/suppliers/register`);

      // Make API call
      const response = await fetch(`${BaseUrl}/suppliers/register`, {
        method: 'POST',
        headers: {
          Authorization: `Bearer ${token}`,
          Accept: 'application/json',
        },
        body: formDataToSend,
      });

      if (!response.ok) {
        const errorData = await response.json();
        throw new Error(errorData.message || 'Failed to create supplier account');
      }

      const data = await response.json();

      if (!data.success) {
        throw new Error(data.message || 'Failed to create supplier account');
      }

<<<<<<< HEAD
      // Show verification screen instead of alert
      setShowVerification(true);
=======
      // Update supplier status immediately without requiring manual refresh
      try {
        // This will fetch the user profile and update the supplier status in the app state
        await fetch(`${BaseUrl}/users/profile`, {
          method: 'GET',
          headers: {
            Authorization: `Bearer ${token}`,
            'Content-Type': 'application/json',
          },
        });
        console.log('Successfully refreshed user profile after supplier registration');
      } catch (refreshError) {
        console.error('Error refreshing profile after supplier registration:', refreshError);
        // Continue with navigation even if refresh fails
      }

      // Show success message
      Alert.alert('Success', 'Your supplier account has been created successfully!', [
        {
          text: 'OK',
          onPress: () => {
            console.log('Navigating to marketplace after successful registration');
            navigation.navigate('Marketplace', { skipRefreshPrompt: true }); // Add param to skip refresh prompt
          },
        },
      ]);
>>>>>>> 51a658ce
    } catch (err) {
      console.error('Submission error:', err);
      setError(
        err instanceof Error ? err.message : 'An error occurred while creating your account'
      );
    } finally {
      setLoading(false);
    }
  };

  // Helper function to check if a field has errors
  const hasFieldError = (fieldName: string) => {
    return errors.some((error) => error.field === fieldName);
  };

  // Helper function to get error message for a field
  const getFieldErrorMessage = (fieldName: string) => {
    const error = errors.find((error) => error.field === fieldName);
    return error ? error.message : '';
  };

  // Function to show tooltip
  const showTooltip = (text: string, event: any) => {
    // Get the position of the pressed element
    const { pageX, pageY } = event.nativeEvent;

    // Calculate safe position that keeps tooltip on screen
    // Tooltip width is 300, so ensure it doesn't go off the edges
    const tooltipWidth = 300;
    const tooltipHeight = 100; // Approximate height
    const margin = 10; // Margin from screen edge

    // Calculate x position - center on tap point but keep within screen
    let x = Math.max(margin, Math.min(width - tooltipWidth - margin, pageX - tooltipWidth / 2));

    // Position above the icon by default, but if too close to top of screen, position below
    let y = pageY - tooltipHeight - 20;
    let arrowPosition = 'bottom'; // Arrow points down by default

    if (y < 50) {
      // If too close to top
      y = pageY + 30; // Position below the tap point
      arrowPosition = 'top'; // Arrow points up
    }

    setTooltipPosition({ x, y, arrowPosition });
    setTooltipText(text);
    setTooltipVisible(true);

    // Auto-hide tooltip after 3 seconds
    setTimeout(() => {
      setTooltipVisible(false);
    }, 3000);
  };

  // Function to hide tooltip
  const hideTooltip = () => {
    setTooltipVisible(false);
  };

  // Define tooltips for each field
  const tooltips = {
    company_name: 'Enter your legal business name as it appears on official documents.',
    about_us: 'Describe what your company does, your mission, and what makes you unique.',
    company_address:
      'Enter your complete business address including street, city, and postal code.',
    company_phone: 'Enter a business phone number where customers can reach you.',
    company_email: 'Enter a business email that you check regularly for customer inquiries.',
    company_website: 'Enter your company website URL starting with http:// or https://.',
    company_logo: 'Add a URL to your company logo image (recommended size: 200x200px).',
    company_banner:
      'Add a URL to a banner image for your profile header (recommended size: 1200x300px).',
    open_time: 'Enter the time your business opens, using 24-hour format (e.g., 09:00).',
    close_time: 'Enter the time your business closes, using 24-hour format (e.g., 17:00).',
  };

  // Update renderInput to show field-specific errors
  const renderInput = (
    label: string,
    field: keyof FormData,
    placeholder: string,
    options: {
      multiline?: boolean;
      keyboardType?: 'default' | 'email-address' | 'phone-pad';
      required?: boolean;
      icon?: string;
    } = {}
  ) => (
    <View style={styles.inputContainer}>
      <Text style={styles.inputLabel}>
        {label} {options.required && <Text style={styles.required}>*</Text>}
      </Text>
      <View style={[styles.inputWrapper, hasFieldError(field) && styles.inputWrapperError]}>
        {options.icon && (
          <TouchableOpacity
            onPress={(e) => showTooltip(tooltips[field], e)}
            style={styles.iconContainer}>
            <MaterialCommunityIcons
              name={options.icon as any}
              size={24}
              color={hasFieldError(field) ? theme.colors.accent.base : theme.colors.primary.base}
              style={styles.inputIcon}
            />
          </TouchableOpacity>
        )}
        <TextInput
          style={[
            styles.input,
            options.multiline && styles.textArea,
            { textAlignVertical: options.multiline ? 'top' : 'center' },
            hasFieldError(field) && styles.inputError,
          ]}
          value={formData[field] as string}
          onChangeText={(text) => {
            setFormData({ ...formData, [field]: text });
            // Clear error when user types
            if (hasFieldError(field)) {
              setErrors(errors.filter((error) => error.field !== field));
              if (errors.length === 1) setError(null);
            }
          }}
          placeholder={placeholder}
          multiline={options.multiline}
          numberOfLines={options.multiline ? 4 : 1}
          keyboardType={options.keyboardType || 'default'}
          autoCapitalize="none"
          placeholderTextColor={theme.colors.neutral.gray.base}
        />
      </View>
      {hasFieldError(field) && (
        <View style={styles.fieldErrorContainer}>
          <MaterialCommunityIcons
            name="alert-circle-outline"
            size={16}
            color={theme.colors.accent.base}
          />
          <Text style={styles.fieldErrorText}>{getFieldErrorMessage(field)}</Text>
        </View>
      )}
    </View>
  );

  const renderBasicInfoStep = () => (
    <View style={styles.formGroup}>
      <View style={styles.illustration}>
        <MaterialCommunityIcons
          name="store"
          size={100}
          color={theme.colors.secondary.base}
          style={{ opacity: 0.8 }}
        />
      </View>

      <View style={styles.formGroupHeader}>
        <MaterialCommunityIcons name="store-outline" size={24} color={theme.colors.primary.base} />
        <Text style={styles.groupTitle}>Let's start with your company basics</Text>
      </View>

      {renderInput('Company Name', 'company_name', 'Enter your company name', {
        required: true,
        icon: 'office-building',
      })}

      {renderInput('About Us (optional)', 'about_us', 'Tell us about your company ', {
        multiline: true,
        required: false,
        icon: 'information-outline',
      })}
    </View>
  );

  const renderContactStep = () => (
    <View style={styles.formGroup}>
      <View style={styles.illustration}>
        <MaterialCommunityIcons
          name="contacts"
          size={100}
          color={theme.colors.secondary.base}
          style={{ opacity: 0.8 }}
        />
      </View>

      <View style={styles.formGroupHeader}>
        <MaterialCommunityIcons name="phone" size={24} color={theme.colors.primary.base} />
        <Text style={styles.groupTitle}>How can customers reach you?</Text>
      </View>

      <View style={styles.inputContainer}>
        <Text style={styles.inputLabel}>
          Company Address <Text style={styles.required}>*</Text>
        </Text>
        <View style={styles.inputWrapper}>
          <TouchableOpacity
            onPress={(e) => showTooltip(tooltips.company_address, e)}
            style={styles.iconContainer}>
            <MaterialCommunityIcons
              name="map-marker"
              size={24}
              color={theme.colors.primary.base}
              style={styles.inputIcon}
            />
          </TouchableOpacity>
          <TextInput
            style={styles.input}
            value={addressQuery}
            onChangeText={(text) => {
              setAddressQuery(text);
              setFormData({ ...formData, company_address: text });
            }}
            placeholder="Enter your company address"
            placeholderTextColor={theme.colors.neutral.gray.base}
          />
          {addressQuery.length > 0 && (
            <TouchableOpacity
              style={styles.clearButton}
              onPress={() => {
                setAddressQuery('');
                setFormData({ ...formData, company_address: '' });
                setAddressSuggestions([]);
                setShowSuggestions(false);
              }}>
              <MaterialCommunityIcons
                name="close-circle"
                size={20}
                color={theme.colors.neutral.gray.base}
              />
            </TouchableOpacity>
          )}
        </View>

        {showSuggestions && addressSuggestions.length > 0 && (
          <Animated.View
            style={[
              styles.suggestionsContainer,
              {
                opacity: fadeAnim,
                transform: [
                  {
                    translateY: fadeAnim.interpolate({
                      inputRange: [0, 1],
                      outputRange: [10, 0],
                    }),
                  },
                ],
              },
            ]}>
            <ScrollView
              style={styles.suggestionsScrollView}
              showsVerticalScrollIndicator={false}
              keyboardShouldPersistTaps="handled"
              nestedScrollEnabled={true}>
              {addressSuggestions.map((item, index) => (
                <TouchableOpacity
                  key={index}
                  style={[
                    styles.suggestionItem,
                    index === addressSuggestions.length - 1 && styles.lastSuggestionItem,
                  ]}
                  onPress={() => handleSelectSuggestion(item)}>
                  <MaterialCommunityIcons
                    name="map-marker-outline"
                    size={20}
                    color={theme.colors.primary.base}
                    style={styles.suggestionIcon}
                  />
                  <Text style={styles.suggestionText} numberOfLines={2}>
                    {item.display_name}
                  </Text>
                </TouchableOpacity>
              ))}
            </ScrollView>
          </Animated.View>
        )}
      </View>

      <View style={styles.inputContainer}>
        <Text style={styles.inputLabel}>
          Phone Number <Text style={styles.required}>*</Text>
        </Text>
        <View style={styles.phoneInputContainer}>
          <TouchableOpacity
            style={styles.countryCodeSelector}
            onPress={() => {
              setShowCountryCodePicker(true);
              setCountrySearchQuery('');
              setFilteredCountries(countryCodesData);
            }}>
            <Text style={styles.countryCodeText}>{selectedCountryCode}</Text>
            <MaterialCommunityIcons
              name="chevron-down"
              size={20}
              color={theme.colors.neutral.textSecondary}
            />
          </TouchableOpacity>

          <View style={[styles.inputWrapper, styles.phoneNumberInput]}>
            <TouchableOpacity
              onPress={(e) => showTooltip(tooltips.company_phone, e)}
              style={styles.iconContainer}>
              <MaterialCommunityIcons
                name="phone"
                size={24}
                color={theme.colors.primary.base}
                style={styles.inputIcon}
              />
            </TouchableOpacity>
            <TextInput
              style={styles.input}
              value={formData.company_phone.replace(selectedCountryCode, '')}
              onChangeText={(text) => {
                // Only allow numbers
                const numbersOnly = text.replace(/[^0-9]/g, '');
                setFormData({ ...formData, company_phone: selectedCountryCode + numbersOnly });
              }}
              placeholder="Enter your phone number"
              keyboardType="phone-pad"
              placeholderTextColor={theme.colors.neutral.gray.base}
            />
          </View>
        </View>

        {/* Country Code Modal Picker */}
        <Modal
          transparent
          visible={showCountryCodePicker}
          animationType="slide"
          onRequestClose={() => setShowCountryCodePicker(false)}>
          <TouchableOpacity
            style={styles.modalOverlay}
            activeOpacity={1}
            onPress={() => setShowCountryCodePicker(false)}>
            <View style={styles.countryPickerContainer}>
              <View style={styles.countryPickerHeader}>
                <Text style={styles.countryPickerTitle}>Select Country Code</Text>
                <TouchableOpacity onPress={() => setShowCountryCodePicker(false)}>
                  <MaterialCommunityIcons
                    name="close"
                    size={24}
                    color={theme.colors.neutral.textPrimary}
                  />
                </TouchableOpacity>
              </View>

              <View style={styles.countrySearchContainer}>
                <TextInput
                  style={styles.countrySearchInput}
                  value={countrySearchQuery}
                  onChangeText={setCountrySearchQuery}
                  placeholder="Search country or code..."
                  placeholderTextColor={theme.colors.neutral.gray.base}
                  autoCapitalize="none"
                />
              </View>

              <ScrollView style={styles.countryList}>
                {filteredCountries.length > 0 ? (
                  filteredCountries.map((country) => (
                    <TouchableOpacity
                      key={country.code}
                      style={[
                        styles.countryItem,
                        selectedCountryCode === country.dial_code && {
                          backgroundColor: theme.colors.primary.light + '20',
                          borderLeftWidth: 3,
                          borderLeftColor: theme.colors.primary.base,
                        },
                      ]}
                      onPress={() => {
                        setSelectedCountryCode(country.dial_code);
                        setFormData({
                          ...formData,
                          company_phone:
                            country.dial_code + formData.company_phone.replace(/^\+\d+/, ''),
                        });
                        setShowCountryCodePicker(false);
                      }}>
                      <Text style={styles.countryFlag}>{country.flag}</Text>
                      <Text style={styles.countryName} numberOfLines={1}>
                        {country.name}
                      </Text>
                      <Text style={styles.countryDialCode}>{country.dial_code}</Text>
                    </TouchableOpacity>
                  ))
                ) : (
                  <View
                    style={{ padding: responsivePadding(theme.spacing.lg), alignItems: 'center' }}>
                    <MaterialCommunityIcons
                      name="magnify-close"
                      size={40}
                      color={theme.colors.neutral.gray.base}
                    />
                    <Text
                      style={{
                        textAlign: 'center',
                        marginTop: theme.spacing.md,
                        color: theme.colors.neutral.gray.base,
                        fontSize: normalize(14),
                      }}>
                      No countries found matching "{countrySearchQuery}"
                    </Text>
                  </View>
                )}
              </ScrollView>
            </View>
          </TouchableOpacity>
        </Modal>
      </View>

      {renderInput('Email', 'company_email', 'Enter your email address', {
        keyboardType: 'email-address',
        required: true,
        icon: 'email',
      })}

      {renderInput('Website (optional)', 'company_website', 'Enter your website URL', {
        icon: 'web',
      })}
    </View>
  );

  const renderMediaStep = () => {
    const pickImage = async (type: 'logo' | 'banner') => {
      try {
        // Request permissions
        const { status } = await ImagePicker.requestMediaLibraryPermissionsAsync();
        if (status !== 'granted') {
          setError('Permission to access media library was denied');
          return;
        }

        // Launch image picker
        const result = await ImagePicker.launchImageLibraryAsync({
          mediaTypes: ImagePicker.MediaTypeOptions.Images,
          allowsEditing: true,
          aspect: type === 'logo' ? [1, 1] : [16, 9],
          quality: 0.8,
        });

        if (!result.canceled) {
          // Update form data with the selected image URI
          setFormData({
            ...formData,
            [type === 'logo' ? 'company_logo' : 'company_banner']: result.assets[0].uri,
          });
        }
      } catch (err) {
        setError('Error picking image');
        console.error('Error picking image:', err);
      }
    };

    return (
      <View style={styles.formGroup}>
        <View style={styles.formGroupHeader}>
          <MaterialCommunityIcons name="image" size={24} color={theme.colors.primary.base} />
          <Text style={styles.groupTitle}>Make your profile visually appealing</Text>
        </View>

        <View style={styles.imagePreviewSection}>
          <Text style={styles.inputLabel}>Company Logo</Text>
          <TouchableOpacity
            style={styles.imagePickerButton}
            onPress={() => pickImage('logo')}
            activeOpacity={0.8}>
            {formData.company_logo ? (
              <Image source={{ uri: formData.company_logo }} style={styles.imagePreview} />
            ) : (
              <View style={styles.imagePreviewPlaceholder}>
                <MaterialCommunityIcons
                  name="image-plus"
                  size={40}
                  color={theme.colors.neutral.gray.base}
                />
                <Text style={styles.placeholderText}>Add Logo</Text>
                <Text style={styles.placeholderSubText}>Tap to choose</Text>
              </View>
            )}
          </TouchableOpacity>
        </View>

        <View style={styles.imagePreviewSection}>
          <Text style={styles.inputLabel}>Company Banner</Text>
          <TouchableOpacity
            style={styles.imagePickerButton}
            onPress={() => pickImage('banner')}
            activeOpacity={0.8}>
            {formData.company_banner ? (
              <Image source={{ uri: formData.company_banner }} style={styles.bannerPreview} />
            ) : (
              <View style={styles.bannerPreviewPlaceholder}>
                <MaterialCommunityIcons
                  name="image-plus"
                  size={40}
                  color={theme.colors.neutral.gray.base}
                />
                <Text style={styles.placeholderText}>Add Banner</Text>
                <Text style={styles.placeholderSubText}>Tap to choose</Text>
              </View>
            )}
          </TouchableOpacity>
        </View>
      </View>
    );
  };

  const renderHoursStep = () => (
    <View style={styles.formGroup}>
      <View style={styles.illustration}>
        <MaterialCommunityIcons
          name="clock-time-four-outline"
          size={100}
          color={theme.colors.secondary.base}
          style={{ opacity: 0.8 }}
        />
      </View>

      <View style={styles.formGroupHeader}>
        <MaterialCommunityIcons name="clock-outline" size={24} color={theme.colors.primary.base} />
        <Text style={styles.groupTitle}>When are you open for business?</Text>
      </View>

      <View style={styles.timeContainer}>
        <View style={styles.timeInput}>
          <Text style={styles.inputLabel}>
            Opening Time <Text style={styles.required}>*</Text>
          </Text>
          <TouchableOpacity
            style={[styles.input, { flexDirection: 'row', alignItems: 'center' }]}
            onPress={() => setShowOpenTimePicker(true)}>
            <MaterialCommunityIcons
              name="clock-start"
              size={24}
              color={theme.colors.primary.base}
              style={styles.inputIcon}
            />
            <Text style={[styles.input, { flex: 1 }]}>{formData.open_time}</Text>
          </TouchableOpacity>
          {showOpenTimePicker && (
            <DateTimePicker
              value={new Date(`2000-01-01T${formData.open_time}`)}
              mode="time"
              is24Hour={true}
              display="default"
              onChange={(event, selectedDate) => {
                setShowOpenTimePicker(false);
                if (selectedDate) {
                  const hours = selectedDate.getHours().toString().padStart(2, '0');
                  const minutes = selectedDate.getMinutes().toString().padStart(2, '0');
                  setFormData({ ...formData, open_time: `${hours}:${minutes}` });
                }
              }}
            />
          )}
        </View>
        <View style={styles.timeInput}>
          <Text style={styles.inputLabel}>
            Closing Time <Text style={styles.required}>*</Text>
          </Text>
          <TouchableOpacity
            style={[styles.input, { flexDirection: 'row', alignItems: 'center' }]}
            onPress={() => setShowCloseTimePicker(true)}
            disabled={isVerifying}>
            <MaterialCommunityIcons
              name="clock-end"
              size={24}
              color={theme.colors.primary.base}
              style={styles.inputIcon}
            />
            <Text style={[styles.input, { flex: 1 }]}>{formData.close_time}</Text>
          </TouchableOpacity>
          {showCloseTimePicker && (
            <DateTimePicker
              value={new Date(`2000-01-01T${formData.close_time}`)}
              mode="time"
              is24Hour={true}
              display="default"
              onChange={(event, selectedDate) => {
                setShowCloseTimePicker(false);
                if (selectedDate) {
                  const hours = selectedDate.getHours().toString().padStart(2, '0');
                  const minutes = selectedDate.getMinutes().toString().padStart(2, '0');
                  setFormData({ ...formData, close_time: `${hours}:${minutes}` });
                }
              }}
            />
          )}
        </View>
      </View>
    </View>
  );

  const renderReviewStep = () => (
    <View style={styles.formGroup}>
      <View style={styles.formGroupHeader}>
        <MaterialCommunityIcons name="check-circle" size={24} color={theme.colors.primary.base} />
        <Text style={styles.groupTitle}>Review your company profile</Text>
      </View>

      <View style={styles.reviewContainer}>
        {/* Company Info */}
        <View style={styles.reviewSection}>
          <Text style={styles.reviewSectionTitle}>Company Info</Text>
          <View style={styles.reviewItem}>
            <Text style={styles.reviewLabel}>Name:</Text>
            <Text style={styles.reviewValue}>{formData.company_name || 'Not provided'}</Text>
          </View>
          <View style={styles.reviewItem}>
            <Text style={styles.reviewLabel}>About:</Text>
            <Text style={styles.reviewValue}>{formData.about_us || 'Not provided'}</Text>
          </View>
        </View>

        {/* Contact Info */}
        <View style={styles.reviewSection}>
          <Text style={styles.reviewSectionTitle}>Contact Info</Text>
          <View style={styles.reviewItem}>
            <Text style={styles.reviewLabel}>Address:</Text>
            <Text style={styles.reviewValue}>{formData.company_address || 'Not provided'}</Text>
          </View>
          <View style={styles.reviewItem}>
            <Text style={styles.reviewLabel}>Phone:</Text>
            <Text style={styles.reviewValue}>{formData.company_phone || 'Not provided'}</Text>
          </View>
          <View style={styles.reviewItem}>
            <Text style={styles.reviewLabel}>Email:</Text>
            <Text style={styles.reviewValue}>{formData.company_email || 'Not provided'}</Text>
          </View>
          <View style={styles.reviewItem}>
            <Text style={styles.reviewLabel}>Website:</Text>
            <Text style={styles.reviewValue}>{formData.company_website || 'Not provided'}</Text>
          </View>
        </View>

        {/* Hours */}
        <View style={styles.reviewSection}>
          <Text style={styles.reviewSectionTitle}>Business Hours</Text>
          <View style={styles.reviewItem}>
            <Text style={styles.reviewLabel}>Hours:</Text>
            <Text style={styles.reviewValue}>
              {formData.open_time} - {formData.close_time}
            </Text>
          </View>
        </View>
      </View>
    </View>
  );

  const renderVerificationScreen = () => (
    <View style={styles.verificationContainer}>
      {renderCaptchaModal()}

      <View style={styles.verificationCard}>
        <MaterialCommunityIcons
          name="email-check-outline"
          size={80}
          color={theme.colors.primary.base}
          style={styles.verificationIcon}
        />

        <Text style={styles.verificationTitle}>
          {verificationSuccess ? 'Verification Complete!' : 'Almost there!'}
        </Text>

        {verificationSuccess ? (
          <>
            <View style={styles.successIconContainer}>
              <MaterialCommunityIcons
                name="check-circle"
                size={60}
                color={theme.colors.success}
                style={styles.successIcon}
              />
            </View>

            <Text style={styles.verificationDescription}>
              Your email has been successfully verified!
            </Text>

            <Text style={styles.verificationInstructions}>
              You can now access all supplier features on the platform.
            </Text>

            <TouchableOpacity style={styles.continueButton} onPress={() => navigation.goBack()}>
              <Text style={styles.continueButtonText}>Continue to Profile</Text>
              <MaterialCommunityIcons name="arrow-right" size={20} color="white" />
            </TouchableOpacity>
          </>
        ) : (
          <>
            <Text style={styles.verificationDescription}>We've sent a verification code to:</Text>

            <View style={styles.emailContainer}>
              <MaterialCommunityIcons name="email" size={20} color={theme.colors.primary.base} />
              <Text style={styles.emailText}>{formData.company_email}</Text>
            </View>

            <Text style={styles.verificationInstructions}>
              Please enter the 6-digit code sent to your email to verify your account.
            </Text>

            {/* Verification code input */}
            <TouchableOpacity
              activeOpacity={0.8}
              onPress={handleCodePaste}
              style={styles.codeInputContainer}>
              {codeInputs.map((digit, index) => (
                <TextInput
                  key={index}
                  ref={(ref) => (codeInputRefs.current[index] = ref)}
                  style={[
                    styles.codeInput,
                    digit ? styles.codeInputFilled : {},
                    verificationError ? styles.codeInputError : {},
                  ]}
                  value={digit}
                  onChangeText={(value) => handleCodeInputChange(index, value)}
                  onKeyPress={(e) => handleKeyPress(index, e)}
                  keyboardType="number-pad"
                  maxLength={1}
                  selectTextOnFocus
                />
              ))}
            </TouchableOpacity>

            {verificationError && (
              <View style={styles.codeErrorContainer}>
                <MaterialCommunityIcons
                  name="alert-circle"
                  size={18}
                  color={theme.colors.accent.base}
                />
                <Text style={styles.codeErrorText}>{verificationError}</Text>
              </View>
            )}

            <View style={styles.verificationActions}>
              <TouchableOpacity
                style={[styles.resendButton, resendDisabled && styles.resendButtonDisabled]}
                onPress={() => {
                  // Reset captcha token to force new captcha verification
                  setCaptchaToken(null);
                  sendVerificationCode();
                }}
                disabled={resendDisabled || isVerifying}>
                <Text
                  style={[
                    styles.resendButtonText,
                    resendDisabled && styles.resendButtonTextDisabled,
                  ]}>
                  {resendDisabled
                    ? `Resend Code (${resendCountdown}s)`
                    : 'Resend Verification Code'}
                </Text>
              </TouchableOpacity>

              <TouchableOpacity
                style={[
                  styles.verifyButton,
                  isVerifying && styles.verifyButtonDisabled,
                  codeInputs.some((digit) => digit === '') && styles.verifyButtonDisabled,
                ]}
                onPress={() => verifyCode(codeInputs.join(''))}
                disabled={isVerifying || codeInputs.some((digit) => digit === '')}>
                {isVerifying ? (
                  <ActivityIndicator color="white" size="small" />
                ) : (
                  <>
                    <Text style={styles.verifyButtonText}>Verify Email</Text>
                    <MaterialCommunityIcons
                      name="shield-check"
                      size={20}
                      color="white"
                      style={{ marginLeft: 8 }}
                    />
                  </>
                )}
              </TouchableOpacity>
            </View>
          </>
        )}
      </View>
    </View>
  );

  const renderCaptchaModal = () => (
    <Modal
      transparent
      visible={showCaptcha}
      animationType="fade"
      onRequestClose={() => setShowCaptcha(false)}>
      <View style={styles.captchaModalOverlay}>
        <View style={styles.captchaModalContainer}>
          <View style={styles.captchaHeader}>
            <Text style={styles.captchaTitle}>Security Verification</Text>
            <TouchableOpacity onPress={() => setShowCaptcha(false)}>
              <MaterialCommunityIcons
                name="close"
                size={24}
                color={theme.colors.neutral.textPrimary}
              />
            </TouchableOpacity>
          </View>

          {isLoadingCaptcha && (
            <View style={styles.captchaLoadingContainer}>
              <ActivityIndicator size="large" color={theme.colors.primary.base} />
              <Text style={styles.captchaLoadingText}>Loading security check...</Text>
            </View>
          )}

          <WebView
            key={captchaKey}
            source={{
              html: `
                <!DOCTYPE html>
                <html>
                <head>
                  <meta name="viewport" content="width=device-width, initial-scale=1.0, maximum-scale=1.0, user-scalable=no">
                  <script src="https://www.google.com/recaptcha/api.js" async defer></script>
                  <style>
                    body { 
                      display: flex; 
                      justify-content: center; 
                      align-items: center; 
                      height: 100vh; 
                      margin: 0; 
                      padding: 0;
                      background-color: #f5f5f5;
                      font-family: -apple-system, BlinkMacSystemFont, 'Segoe UI', Roboto, Helvetica, Arial, sans-serif;
                    }
                    .container {
                      display: flex;
                      flex-direction: column;
                      align-items: center;
                      padding: 10px;
                      width: 100%;
                      box-sizing: border-box;
                    }
                    .title {
                      margin-bottom: 15px;
                      color: #333;
                      text-align: center;
                      font-size: 16px;
                    }
                    .g-recaptcha {
                      transform-origin: center;
                      -webkit-transform-origin: center;
                    }
                    @media screen and (max-width: 340px) {
                      .g-recaptcha {
                        transform: scale(0.85);
                        -webkit-transform: scale(0.85);
                        margin-left: -20px;
                      }
                    }
                  </style>
                </head>
                <body>
                  <div class="container">
                    <h3 class="title">Please complete the security check</h3>
                    <div class="g-recaptcha" 
                      data-sitekey="6LcvM6EoAAAAALNpCsY1SigB6G-NiJFxBzm0GvGq" 
                      data-callback="onCaptchaCompleted"
                      data-size="normal">
                    </div>
                  </div>
                  
                  <script>
                    // Function to check if reCAPTCHA loaded successfully
                    function checkRecaptchaLoaded() {
                      if (typeof grecaptcha === 'undefined' || 
                          !document.querySelector('.g-recaptcha-response')) {
                        // If not loaded after 10 seconds, notify app
                        window.ReactNativeWebView.postMessage(JSON.stringify({
                          type: 'captchaError',
                          error: 'reCAPTCHA failed to load'
                        }));
                      } else {
                        window.ReactNativeWebView.postMessage(JSON.stringify({
                          type: 'captchaLoaded'
                        }));
                      }
                    }
                    
                    function onCaptchaCompleted(token) {
                      // Validate token is not empty
                      if (!token) {
                        window.ReactNativeWebView.postMessage(JSON.stringify({
                          type: 'captchaError',
                          error: 'Invalid token received'
                        }));
                        return;
                      }
                      
                      window.ReactNativeWebView.postMessage(JSON.stringify({
                        type: 'captchaCompleted',
                        token: token
                      }));
                    }
                    
                    // Set timeout to check if reCAPTCHA loaded
                    setTimeout(checkRecaptchaLoaded, 10000);
                    
                    // Notify when page is fully loaded
                    window.onload = function() {
                      setTimeout(function() {
                        window.ReactNativeWebView.postMessage(JSON.stringify({
                          type: 'pageLoaded'
                        }));
                      }, 1000);
                    };
                  </script>
                </body>
                </html>
              `,
            }}
            onMessage={(event) => {
              try {
                const data = JSON.parse(event.nativeEvent.data);
                console.log('Received WebView message:', data.type);

                if (data.type === 'captchaCompleted') {
                  handleCaptchaComplete(data.token);
                } else if (data.type === 'captchaLoaded' || data.type === 'pageLoaded') {
                  setIsLoadingCaptcha(false);
                } else if (data.type === 'captchaError') {
                  console.error('reCAPTCHA error:', data.error);
                  handleWebViewFailure('Security check failed. Please try again.');
                }
              } catch (error) {
                console.error('Error processing WebView message:', error);
                handleWebViewFailure('Failed to verify security check. Please try again.');
              }
            }}
            onError={(syntheticEvent) => {
              const { nativeEvent } = syntheticEvent;
              console.error('WebView error:', nativeEvent);
              handleWebViewFailure('Failed to load security check. Please try again.');
            }}
            onHttpError={(syntheticEvent) => {
              const { nativeEvent } = syntheticEvent;
              console.error('WebView HTTP error:', nativeEvent);
              handleWebViewFailure('Network error loading security check. Please try again.');
            }}
            style={[styles.captchaWebView, isLoadingCaptcha && { opacity: 0 }]}
            javaScriptEnabled={true}
            domStorageEnabled={true}
            startInLoadingState={true}
            scalesPageToFit={true}
            bounces={false}
          />

          <View style={styles.captchaFooter}>
            <TouchableOpacity style={styles.captchaRefreshButton} onPress={resetCaptcha}>
              <MaterialCommunityIcons name="refresh" size={18} color={theme.colors.primary.base} />
              <Text style={styles.captchaRefreshText}>Refresh</Text>
            </TouchableOpacity>

            <TouchableOpacity
              style={styles.captchaCancelButton}
              onPress={() => {
                setShowCaptcha(false);
                if (__DEV__) {
                  // In development mode, skip captcha verification
                  handleCaptchaComplete('dev_mode_fallback_token');
                }
              }}>
              <Text style={styles.captchaCancelText}>Cancel</Text>
            </TouchableOpacity>
          </View>
        </View>
      </View>
    </Modal>
  );

  const renderCurrentStep = () => {
    if (showVerification) {
      return renderVerificationScreen();
    }

    switch (currentStep) {
      case 0:
        return renderBasicInfoStep();
      case 1:
        return renderContactStep();
      case 2:
        return renderMediaStep();
      case 3:
        return renderHoursStep();
      case 4:
        return renderReviewStep();
      default:
        return null;
    }
  };

  // Modify sendVerificationCode to include captcha verification or bypass in development
  const sendVerificationCode = async () => {
    try {
      // Show captcha before proceeding, except in development mode with fallback enabled
      if (!captchaToken && !(__DEV__ && Platform.OS === 'android')) {
        setShowCaptcha(true);
        return;
      }

      setIsVerifying(true);
      setVerificationError(null);

      // Call the backend API to send verification code
      const { access: token } = await storage.getTokens();
      if (!token) {
        throw new Error('Authentication required');
      }

      const response = await fetch(`${BaseUrl}/verification/send-code`, {
        method: 'POST',
        headers: {
          'Content-Type': 'application/json',
          Authorization: `Bearer ${token}`,
        },
        body: JSON.stringify({
          email: formData.company_email,
          captchaToken: captchaToken || 'dev_mode_fallback_token', // Send token or fallback in dev mode
        }),
      });

      const data = await response.json();

      if (!response.ok || !data.success) {
        throw new Error(data.message || 'Failed to send verification code');
      }

      // Reset captcha token after successful use
      setCaptchaToken(null);

      // Disable resend button and start countdown
      setResendDisabled(true);
      let countDown = 60;
      const timer = setInterval(() => {
        countDown -= 1;
        setResendCountdown(countDown);
        if (countDown <= 0) {
          clearInterval(timer);
          setResendDisabled(false);
        }
      }, 1000);

      Alert.alert(
        'Verification Code Sent',
        `A verification code has been sent to ${formData.company_email}. Please check your inbox.`
      );
    } catch (error) {
      console.error('Error sending verification code:', error);
      setVerificationError(
        error instanceof Error
          ? error.message
          : 'Failed to send verification code. Please try again.'
      );
      // Reset captcha on error
      setCaptchaToken(null);
    } finally {
      setIsVerifying(false);
    }
  };

  // Handle captcha completion
  const handleCaptchaComplete = (token: string) => {
    setCaptchaToken(token);
    setShowCaptcha(false);

    // Automatically proceed with email verification after captcha completion
    setTimeout(() => {
      sendVerificationCode();
    }, 500);
  };

  // Reset captcha
  const resetCaptcha = () => {
    setCaptchaKey(generateRandomKey());
    setCaptchaToken(null);
    setIsLoadingCaptcha(true);
  };

  // Function to handle code input with improved focus management
  const handleCodeInputChange = useCallback(
    (index: number, value: string) => {
      if (value.length > 1) {
        value = value[0]; // Only take the first digit if multiple are pasted
      }

      const newCodeInputs = [...codeInputs];
      newCodeInputs[index] = value;
      setCodeInputs(newCodeInputs);

      // Auto advance to next input
      if (value !== '' && index < 5 && codeInputRefs.current[index + 1]) {
        codeInputRefs.current[index + 1]?.focus();
      }

      // Check if all inputs are filled to auto-submit
      if (newCodeInputs.every((digit) => digit !== '') && newCodeInputs.join('').length === 6) {
        verifyCode(newCodeInputs.join(''));
      }
    },
    [codeInputs]
  );

  // Function to handle backspace key for better UX
  const handleKeyPress = useCallback(
    (index: number, e: any) => {
      // Handle backspace - move to previous input when current is empty
      if (e.nativeEvent.key === 'Backspace' && codeInputs[index] === '' && index > 0) {
        codeInputRefs.current[index - 1]?.focus();
      }
    },
    [codeInputs]
  );

  // Add this function after the existing verifyCode function
  const updateSupplierVerificationStatus = async (token: string) => {
    try {
      console.log('Updating supplier verification status...');

      const response = await fetch(`${BaseUrl}/suppliers/verify`, {
        method: 'PATCH',
        headers: {
          Authorization: `Bearer ${token}`,
          'Content-Type': 'application/json',
        },
      });

      if (!response.ok) {
        const errorData = await response.json();
        console.error('Failed to update verification status:', errorData);
        // We don't throw error here to avoid blocking the user experience
        return false;
      }

      const data = await response.json();
      console.log('Verification status updated successfully:', data);
      return true;
    } catch (error) {
      console.error('Error updating verification status:', error);
      // Don't block the user experience, just log the error
      return false;
    }
  };

  // Now modify the existing verifyCode function to call this new function after successful verification
  const verifyCode = async (code: string) => {
    try {
      setIsVerifying(true);
      setVerificationError(null);

      // Get auth token
      const { access: token } = await storage.getTokens();
      if (!token) {
        throw new Error('Authentication required');
      }

      // Call verification API
      const response = await fetch(`${BaseUrl}/verification/verify-code`, {
        method: 'POST',
        headers: {
          'Content-Type': 'application/json',
          Authorization: `Bearer ${token}`,
        },
        body: JSON.stringify({
          email: formData.company_email,
          code,
        }),
      });

      const data = await response.json();

      if (!response.ok || !data.success) {
        // Clear the code inputs when verification fails
        setCodeInputs(['', '', '', '', '', '']);

        // Focus on the first input after clearing
        if (codeInputRefs.current[0]) {
          codeInputRefs.current[0].focus();
        }

        throw new Error(data.message || 'Failed to verify code');
      }

      // Success! Now call the supplier verification API
      const verificationUpdated = await updateSupplierVerificationStatus(token);

      if (verificationUpdated) {
        console.log('Supplier verification status updated successfully');
      } else {
        console.warn('Failed to update supplier verification status, but email was verified');
        // We continue anyway because the email was verified successfully
      }

      // Update the UI
      setVerificationSuccess(true);
    } catch (error) {
      console.error('Verification error:', error);
      setVerificationError(
        error instanceof Error ? error.message : 'Invalid verification code. Please try again.'
      );
    } finally {
      setIsVerifying(false);
    }
  };

  // Paste handler for code input
  const handleCodePaste = useCallback(async () => {
    try {
      const clipboard = await Clipboard.getStringAsync();
      if (/^\d{6}$/.test(clipboard)) {
        // If clipboard contains exactly 6 digits, populate the inputs
        const digits = clipboard.split('');
        setCodeInputs(digits);

        // Auto-verify after paste
        verifyCode(clipboard);
      }
    } catch (error) {
      console.error('Error pasting code:', error);
    }
  }, []);

  // Modify the useEffect hook to handle captcha setup and add dev mode bypass
  useEffect(() => {
    // Auto-send verification code when verification screen first appears
    if (showVerification) {
      // In development mode, we can bypass captcha completely for testing
      if (__DEV__ && Platform.OS === 'android') {
        console.log('DEV MODE: Bypassing captcha verification');
        // Directly send verification code without showing captcha
        setCaptchaToken('dev_mode_bypass_token');
        setTimeout(() => {
          sendVerificationCode();
        }, 500);
      } else {
        // Reset captcha token to force captcha verification
        setCaptchaToken(null);
        sendVerificationCode();
      }
    }
  }, [showVerification]);

  // Add a helper function to handle WebView loading failures
  const handleWebViewFailure = (errorMessage: string) => {
    console.error('WebView failure:', errorMessage);
    setVerificationError(errorMessage);
    setShowCaptcha(false);

    // In development mode, provide a fallback
    if (__DEV__) {
      console.log('DEV MODE: Using fallback token after WebView failure');
      setCaptchaToken('dev_mode_fallback_token');
      setTimeout(() => {
        sendVerificationCode();
      }, 1000);
    }
  };

  // Add useEffect to handle direct navigation to verification
  useEffect(() => {
    if (showVerificationOnly) {
      setCurrentStep(5); // Set to the right step number for verification
      // You might need to check if the user has an account already
      // and populate any required fields
    }
  }, [showVerificationOnly]);

  return (
    <KeyboardAvoidingView
      style={styles.container}
      behavior={Platform.OS === 'ios' ? 'padding' : undefined}
      keyboardVerticalOffset={Platform.OS === 'ios' ? 64 : 0}>
      {/* Conditionally render either the form or verification screen */}
      {showVerification ? (
        renderVerificationScreen()
      ) : (
        <>
          {/* Error Banner */}
          {error && <ErrorMessage message={error} onDismiss={() => setError(null)} />}

          {/* Tooltip Modal */}
          <Modal
            transparent
            visible={tooltipVisible}
            animationType="fade"
            onRequestClose={hideTooltip}>
            <TouchableOpacity style={styles.tooltipOverlay} activeOpacity={1} onPress={hideTooltip}>
              <View
                style={[
                  styles.tooltipContainer,
                  {
                    left: tooltipPosition.x,
                    top: tooltipPosition.y,
                  },
                ]}>
                {tooltipPosition.arrowPosition === 'bottom' ? (
                  <View style={styles.tooltipArrowBottom} />
                ) : (
                  <View style={styles.tooltipArrowTop} />
                )}
                <Text style={styles.tooltipText}>{tooltipText}</Text>
              </View>
            </TouchableOpacity>
          </Modal>

          <View style={styles.progressContainer}>
            <Animated.View
              style={[
                styles.progressBar,
                {
                  width: progressAnim.interpolate({
                    inputRange: [0, 1],
                    outputRange: ['0%', '100%'],
                  }),
                },
              ]}
            />
          </View>

          <View style={styles.stepsContainer}>
            {STEPS.map((step, index) => (
              <TouchableOpacity
                key={step.id}
                style={[
                  styles.stepIndicator,
                  currentStep === index && styles.currentStepIndicator,
                  currentStep > index && styles.completedStepIndicator,
                ]}
                onPress={() => index <= currentStep && setCurrentStep(index)}
                disabled={index > currentStep}>
                <MaterialCommunityIcons
                  name={step.icon as any}
                  size={18}
                  color={
                    currentStep === index
                      ? theme.colors.neutral.surface
                      : currentStep > index
                        ? theme.colors.primary.surface
                        : theme.colors.neutral.gray.base
                  }
                />
              </TouchableOpacity>
            ))}
          </View>

          <ScrollView
            style={styles.scrollView}
            showsVerticalScrollIndicator={false}
            contentContainerStyle={styles.scrollContent}>
            <View style={styles.formHeader}>
              <Text style={styles.formTitle}>{STEPS[currentStep].title}</Text>
              <Text style={styles.formSubtitle}>
                Step {currentStep + 1} of {STEPS.length}
              </Text>
            </View>

            <Animated.View
              style={[
                styles.formContainer,
                {
                  opacity: fadeAnim,
                  transform: [{ translateX: slideAnim }],
                },
              ]}>
              {renderCurrentStep()}

              <View style={styles.buttonContainer}>
                <TouchableOpacity style={styles.backButton} onPress={handlePrev}>
                  <MaterialCommunityIcons
                    name="arrow-left"
                    size={24}
                    color={theme.colors.primary.base}
                  />
                  <Text style={styles.backButtonText}>Back</Text>
                </TouchableOpacity>

                {currentStep < STEPS.length - 1 ? (
                  <TouchableOpacity style={styles.nextButton} onPress={handleNext}>
                    <Text style={styles.nextButtonText}>Next</Text>
                    <MaterialCommunityIcons name="arrow-right" size={24} color="white" />
                  </TouchableOpacity>
                ) : (
                  <TouchableOpacity
                    style={[styles.submitButton, loading && styles.submitButtonDisabled]}
                    onPress={handleSubmit}
                    disabled={loading}>
                    {loading ? (
                      <ActivityIndicator color={theme.colors.neutral.surface} />
                    ) : (
                      <>
                        <Text style={styles.submitButtonText}>Create Profile</Text>
                        <MaterialCommunityIcons name="check-circle" size={24} color="white" />
                      </>
                    )}
                  </TouchableOpacity>
                )}
              </View>
            </Animated.View>
          </ScrollView>
        </>
      )}
    </KeyboardAvoidingView>
  );
};

const styles = StyleSheet.create({
  container: {
    flex: 1,
    backgroundColor: theme.colors.neutral.background,
  },
  progressContainer: {
    height: 4,
    backgroundColor: theme.colors.neutral.border,
    width: '100%',
  },
  progressBar: {
    height: '100%',
    backgroundColor: theme.colors.primary.base,
  },
  stepsContainer: {
    flexDirection: 'row',
    justifyContent: 'space-around',
    paddingVertical: theme.spacing.md,
    backgroundColor: theme.colors.neutral.surface,
    ...theme.shadows.medium,
  },
  stepIndicator: {
    width: 36,
    height: 36,
    borderRadius: 18,
    backgroundColor: theme.colors.neutral.border,
    alignItems: 'center',
    justifyContent: 'center',
  },
  currentStepIndicator: {
    backgroundColor: theme.colors.primary.base,
    ...theme.shadows.small,
  },
  completedStepIndicator: {
    backgroundColor: theme.colors.primary.light,
  },
  scrollView: {
    flex: 1,
  },
  scrollContent: {
    paddingBottom: theme.spacing.xl,
  },
  formHeader: {
    alignItems: 'center',
    padding: theme.spacing.lg,
  },
  formTitle: {
    fontSize: normalize(isSmallDevice ? 20 : 24),
    marginBottom: responsivePadding(theme.spacing.xs),
  },
  formSubtitle: {
    fontSize: theme.fontSizes.caption,
    fontFamily: theme.fonts.regular,
    color: theme.colors.neutral.textSecondary,
    textAlign: 'center',
  },
  formContainer: {
    padding: theme.spacing.lg,
  },
  formGroup: {
    backgroundColor: theme.colors.neutral.surface,
    borderRadius: theme.borderRadius.large,
    padding: responsivePadding(theme.spacing.md),
    marginBottom: responsivePadding(theme.spacing.md),
    ...theme.shadows.medium,
  },
  formGroupHeader: {
    flexDirection: 'row',
    alignItems: 'center',
    marginBottom: theme.spacing.md,
  },
  groupTitle: {
    fontSize: normalize(isSmallDevice ? 16 : 18),
    marginLeft: responsivePadding(theme.spacing.sm),
  },
  inputContainer: {
    marginBottom: theme.spacing.md,
  },
  inputLabel: {
    fontSize: theme.fontSizes.caption,
    fontFamily: theme.fonts.medium,
    color: theme.colors.neutral.textSecondary,
    marginBottom: theme.spacing.xs,
  },
  required: {
    color: theme.colors.accent.base,
  },
  inputWrapper: {
    flexDirection: 'row',
    alignItems: 'center',
    backgroundColor: theme.colors.neutral.background,
    borderWidth: 1,
    borderColor: theme.colors.neutral.border,
    borderRadius: theme.borderRadius.medium,
  },
  inputIcon: {
    // Remove padding as it's now on the container
  },
  input: {
    flex: 1,
    padding: responsivePadding(theme.spacing.sm),
    fontSize: normalize(isSmallDevice ? 14 : 16),
    fontFamily: theme.fonts.regular,
    color: theme.colors.neutral.textPrimary,
  },
  textArea: {
    height: 120,
    paddingTop: theme.spacing.md,
  },
  imagePreviewSection: {
    marginBottom: theme.spacing.md,
  },
  imagePreviewContainer: {
    alignItems: 'center',
    marginTop: theme.spacing.sm,
  },
  imagePreview: {
    width: responsiveWidth(isSmallDevice ? 30 : 35),
    height: responsiveWidth(isSmallDevice ? 30 : 35),
    borderRadius: theme.borderRadius.medium,
    ...theme.shadows.small,
  },
  imagePreviewPlaceholder: {
    width: 120,
    height: 120,
    borderRadius: theme.borderRadius.medium,
    backgroundColor: theme.colors.neutral.surface,
    borderWidth: 2,
    borderColor: theme.colors.neutral.border,
    borderStyle: 'dashed',
    alignItems: 'center',
    justifyContent: 'center',
  },
  placeholderText: {
    fontSize: theme.fontSizes.caption,
    fontFamily: theme.fonts.medium,
    color: theme.colors.neutral.gray.base,
    marginTop: theme.spacing.xs,
  },
  placeholderSubText: {
    fontSize: theme.fontSizes.caption,
    fontFamily: theme.fonts.regular,
    color: theme.colors.neutral.gray.light,
    marginTop: theme.spacing.xs,
  },
  bannerPreview: {
    width: '100%',
    height: responsiveHeight(isSmallDevice ? 15 : 20),
    borderRadius: theme.borderRadius.medium,
    ...theme.shadows.small,
  },
  bannerPreviewPlaceholder: {
    width: '100%',
    height: 150,
    borderRadius: theme.borderRadius.medium,
    backgroundColor: theme.colors.neutral.surface,
    borderWidth: 2,
    borderColor: theme.colors.neutral.border,
    borderStyle: 'dashed',
    alignItems: 'center',
    justifyContent: 'center',
  },
  timeContainer: {
    flexDirection: 'row',
    gap: theme.spacing.md,
  },
  timeInput: {
    flex: 1,
  },
  buttonContainer: {
    flexDirection: isSmallDevice ? 'column' : 'row',
    gap: responsivePadding(theme.spacing.sm),
  },
  backButton: {
    flexDirection: 'row',
    alignItems: 'center',
    padding: theme.spacing.md,
    borderRadius: theme.borderRadius.medium,
    borderWidth: 1,
    borderColor: theme.colors.primary.base,
    backgroundColor: theme.colors.neutral.surface,
  },
  backButtonText: {
    color: theme.colors.primary.base,
    fontSize: theme.fontSizes.body,
    fontFamily: theme.fonts.medium,
    marginLeft: theme.spacing.xs,
  },
  nextButton: {
    flexDirection: 'row',
    alignItems: 'center',
    justifyContent: 'center',
    backgroundColor: theme.colors.primary.base,
    padding: theme.spacing.md,
    borderRadius: theme.borderRadius.medium,
    flex: isSmallDevice ? undefined : 1,
    width: isSmallDevice ? '100%' : 'auto',
    marginTop: isSmallDevice ? responsivePadding(theme.spacing.sm) : 0,
    ...theme.shadows.medium,
  },
  nextButtonText: {
    color: theme.colors.neutral.surface,
    fontSize: theme.fontSizes.body,
    fontFamily: theme.fonts.medium,
    marginRight: theme.spacing.xs,
  },
  submitButton: {
    flexDirection: 'row',
    alignItems: 'center',
    backgroundColor: theme.colors.accent.base,
    padding: theme.spacing.md,
    borderRadius: theme.borderRadius.medium,
    ...theme.shadows.medium,
  },
  submitButtonDisabled: {
    opacity: 0.7,
  },
  submitButtonText: {
    color: theme.colors.neutral.surface,
    fontSize: theme.fontSizes.body,
    fontFamily: theme.fonts.bold,
    marginRight: theme.spacing.xs,
  },
  errorText: {
    color: theme.colors.accent.base,
    fontSize: theme.fontSizes.caption,
    fontFamily: theme.fonts.regular,
    marginTop: theme.spacing.sm,
    textAlign: 'center',
  },
  illustration: {
    alignItems: 'center',
    marginBottom: theme.spacing.md,
    paddingVertical: theme.spacing.md,
  },
  reviewContainer: {
    gap: theme.spacing.lg,
  },
  reviewSection: {
    backgroundColor: theme.colors.neutral.background,
    borderRadius: theme.borderRadius.medium,
    padding: theme.spacing.md,
  },
  reviewSectionTitle: {
    fontSize: theme.fontSizes.body,
    fontFamily: theme.fonts.bold,
    color: theme.colors.primary.base,
    marginBottom: theme.spacing.sm,
  },
  reviewItem: {
    flexDirection: 'row',
    marginBottom: theme.spacing.sm,
  },
  reviewLabel: {
    fontSize: theme.fontSizes.caption,
    fontFamily: theme.fonts.medium,
    color: theme.colors.neutral.textSecondary,
    width: 80,
  },
  reviewValue: {
    flex: 1,
    fontSize: theme.fontSizes.caption,
    fontFamily: theme.fonts.regular,
    color: theme.colors.neutral.textPrimary,
  },
  iconContainer: {
    padding: theme.spacing.sm,
  },
  tooltipOverlay: {
    flex: 1,
    backgroundColor: 'transparent',
  },
  tooltipContainer: {
    position: 'absolute',
    width: 300,
    backgroundColor: theme.colors.primary.dark,
    borderRadius: theme.borderRadius.medium,
    padding: theme.spacing.md,
    ...theme.shadows.medium,
  },
  tooltipArrowBottom: {
    position: 'absolute',
    bottom: -10,
    left: '50%',
    marginLeft: -10,
    borderWidth: 5,
    borderLeftColor: 'transparent',
    borderRightColor: 'transparent',
    borderBottomColor: 'transparent',
    borderTopColor: theme.colors.primary.dark,
  },
  tooltipArrowTop: {
    position: 'absolute',
    top: -10,
    left: '50%',
    marginLeft: -10,
    borderWidth: 5,
    borderLeftColor: 'transparent',
    borderRightColor: 'transparent',
    borderTopColor: 'transparent',
    borderBottomColor: theme.colors.primary.dark,
  },
  tooltipText: {
    color: theme.colors.neutral.surface,
    fontSize: theme.fontSizes.caption,
    fontFamily: theme.fonts.medium,
    textAlign: 'center',
  },
  imagePickerButton: {
    width: '100%',
    alignItems: 'center',
    marginTop: theme.spacing.sm,
  },
  suggestionsContainer: {
    marginTop: 5,
    backgroundColor: theme.colors.neutral.surface,
    borderWidth: 1,
    borderColor: theme.colors.neutral.border,
    borderRadius: theme.borderRadius.medium,
    maxHeight: responsiveHeight(isSmallDevice ? 25 : 30),
    ...theme.shadows.medium,
    zIndex: 10,
  },
  suggestionsScrollView: {
    width: '100%',
    maxHeight: responsiveHeight(isSmallDevice ? 25 : 30),
  },
  suggestionItem: {
    padding: responsivePadding(theme.spacing.md),
    borderBottomWidth: 1,
    borderBottomColor: theme.colors.neutral.border,
    flexDirection: 'row',
    alignItems: 'flex-start',
  },
  lastSuggestionItem: {
    borderBottomWidth: 0,
  },
  suggestionIcon: {
    marginRight: theme.spacing.sm,
    marginTop: 2,
  },
  suggestionText: {
    fontSize: normalize(isSmallDevice ? 14 : 16),
    color: theme.colors.neutral.textPrimary,
    flex: 1,
  },
  clearButton: {
    padding: theme.spacing.sm,
  },
  phoneInputContainer: {
    flexDirection: 'row',
    alignItems: 'center',
    gap: responsivePadding(theme.spacing.xs),
    marginBottom: theme.spacing.sm,
  },
  countryCodeSelector: {
    flexDirection: 'row',
    alignItems: 'center',
    justifyContent: 'space-between',
    backgroundColor: theme.colors.neutral.background,
    borderWidth: 1,
    borderColor: theme.colors.neutral.border,
    borderRadius: theme.borderRadius.medium,
    paddingHorizontal: responsivePadding(theme.spacing.sm),
    paddingVertical: responsivePadding(theme.spacing.sm),
    minWidth: responsiveWidth(isSmallDevice ? 24 : 20),
    maxWidth: responsiveWidth(isSmallDevice ? 28 : 24),
    height: 50,
    ...theme.shadows.small,
  },
  countryCodeText: {
    fontSize: normalize(isSmallDevice ? 14 : 16),
    color: theme.colors.neutral.textPrimary,
    fontFamily: theme.fonts.medium,
    flex: 1,
    textAlign: 'center',
    marginRight: responsivePadding(theme.spacing.xs),
  },
  phoneNumberInput: {
    flex: 1,
  },
  modalOverlay: {
    flex: 1,
    backgroundColor: 'rgba(0, 0, 0, 0.5)',
    justifyContent: 'flex-end',
  },
  countryPickerContainer: {
    backgroundColor: theme.colors.neutral.surface,
    borderTopLeftRadius: theme.borderRadius.large,
    borderTopRightRadius: theme.borderRadius.large,
    height: responsiveHeight(isSmallDevice ? 60 : 70),
    ...theme.shadows.large,
  },
  countryPickerHeader: {
    flexDirection: 'row',
    justifyContent: 'space-between',
    alignItems: 'center',
    padding: responsivePadding(theme.spacing.md),
    borderBottomWidth: 1,
    borderBottomColor: theme.colors.neutral.border,
  },
  countryPickerTitle: {
    fontSize: normalize(18),
    fontFamily: theme.fonts.medium,
    color: theme.colors.neutral.textPrimary,
  },
  countryList: {
    padding: responsivePadding(theme.spacing.md),
  },
  countryItem: {
    flexDirection: 'row',
    alignItems: 'center',
    paddingVertical: responsivePadding(theme.spacing.md),
    paddingHorizontal: responsivePadding(theme.spacing.sm),
    borderBottomWidth: 1,
    borderBottomColor: theme.colors.neutral.border,
    borderRadius: theme.borderRadius.small,
  },
  countryFlag: {
    fontSize: normalize(22),
    marginRight: responsivePadding(theme.spacing.sm),
  },
  countryName: {
    flex: 1,
    fontSize: normalize(isSmallDevice ? 14 : 16),
    color: theme.colors.neutral.textPrimary,
    fontFamily: theme.fonts.regular,
  },
  countryDialCode: {
    fontSize: normalize(isSmallDevice ? 14 : 16),
    color: theme.colors.primary.base,
    fontFamily: theme.fonts.medium,
    marginLeft: responsivePadding(theme.spacing.sm),
    minWidth: responsiveWidth(10),
    textAlign: 'right',
  },
  countrySearchContainer: {
    padding: responsivePadding(theme.spacing.md),
    borderBottomWidth: 1,
    borderBottomColor: theme.colors.neutral.border,
  },
  countrySearchInput: {
    backgroundColor: theme.colors.neutral.background,
    borderRadius: theme.borderRadius.medium,
    padding: responsivePadding(theme.spacing.md),
    fontSize: normalize(16),
    color: theme.colors.neutral.textPrimary,
    borderWidth: 1,
    borderColor: theme.colors.neutral.border,
  },
  verificationContainer: {
    flex: 1,
    alignItems: 'center',
    justifyContent: 'center',
    padding: theme.spacing.lg,
    backgroundColor: theme.colors.neutral.background,
  },
  verificationCard: {
    backgroundColor: theme.colors.neutral.surface,
    borderRadius: theme.borderRadius.large,
    padding: theme.spacing.xl,
    width: '100%',
    maxWidth: 500,
    alignItems: 'center',
    ...theme.shadows.medium,
  },
  verificationIcon: {
    marginBottom: theme.spacing.lg,
  },
  verificationTitle: {
    fontSize: normalize(24),
    fontFamily: theme.fonts.bold,
    color: theme.colors.neutral.textPrimary,
    marginBottom: theme.spacing.md,
    textAlign: 'center',
  },
  verificationDescription: {
    fontSize: normalize(16),
    fontFamily: theme.fonts.regular,
    color: theme.colors.neutral.textSecondary,
    marginBottom: theme.spacing.md,
    textAlign: 'center',
  },
  emailContainer: {
    flexDirection: 'row',
    alignItems: 'center',
    backgroundColor: theme.colors.neutral.background,
    padding: theme.spacing.md,
    borderRadius: theme.borderRadius.medium,
    marginBottom: theme.spacing.lg,
    width: '100%',
    justifyContent: 'center',
  },
  emailText: {
    fontSize: normalize(18),
    fontFamily: theme.fonts.medium,
    color: theme.colors.primary.dark,
    marginLeft: theme.spacing.sm,
  },
  verificationInstructions: {
    fontSize: normalize(14),
    fontFamily: theme.fonts.regular,
    color: theme.colors.neutral.textSecondary,
    textAlign: 'center',
    marginBottom: theme.spacing.xl,
    lineHeight: 22,
  },
  resendButton: {
    padding: theme.spacing.sm,
    marginBottom: theme.spacing.lg,
  },
  resendButtonText: {
    fontSize: normalize(14),
    fontFamily: theme.fonts.medium,
    color: theme.colors.primary.base,
    textDecorationLine: 'underline',
  },
  continueButton: {
    flexDirection: 'row',
    alignItems: 'center',
    justifyContent: 'center',
    backgroundColor: theme.colors.primary.base,
    paddingVertical: theme.spacing.md,
    paddingHorizontal: theme.spacing.xl,
    borderRadius: theme.borderRadius.medium,
    width: '100%',
    ...theme.shadows.small,
  },
  continueButtonText: {
    fontSize: normalize(16),
    fontFamily: theme.fonts.medium,
    color: theme.colors.neutral.surface,
    marginRight: theme.spacing.sm,
  },
  errorContainer: {
    position: 'absolute',
    top: 60, // Adjust based on your header height
    left: 0,
    right: 0,
    zIndex: 100,
    margin: theme.spacing.md,
    backgroundColor: theme.colors.neutral.surface,
    borderRadius: theme.borderRadius.medium,
    borderLeftWidth: 4,
    borderLeftColor: theme.colors.accent.base,
    flexDirection: 'row',
    alignItems: 'center',
    justifyContent: 'space-between',
    paddingVertical: responsivePadding(theme.spacing.sm),
    paddingHorizontal: responsivePadding(theme.spacing.md),
    ...theme.shadows.medium,
  },
  errorContent: {
    flex: 1,
    flexDirection: 'row',
    alignItems: 'center',
  },
  errorMessage: {
    flex: 1,
    marginLeft: theme.spacing.sm,
    fontSize: normalize(14),
    fontFamily: theme.fonts.medium,
    color: theme.colors.neutral.textPrimary,
  },
  dismissButton: {
    padding: theme.spacing.xs,
  },
  fieldErrorContainer: {
    flexDirection: 'row',
    alignItems: 'center',
    marginTop: theme.spacing.xs,
    paddingHorizontal: theme.spacing.sm,
  },
  fieldErrorText: {
    fontSize: normalize(12),
    fontFamily: theme.fonts.regular,
    color: theme.colors.accent.base,
    marginLeft: theme.spacing.xs,
  },
  inputWrapperError: {
    borderColor: theme.colors.accent.base,
    borderWidth: 1.5,
    backgroundColor: theme.colors.accent.light + '10',
  },
  inputError: {
    color: theme.colors.neutral.textPrimary,
  },
  codeInputContainer: {
    flexDirection: 'row',
    justifyContent: 'space-between',
    width: '100%',
    marginVertical: theme.spacing.md,
    paddingHorizontal: theme.spacing.sm,
  },
  codeInput: {
    width: 45,
    height: 55,
    borderWidth: 1.5,
    borderColor: theme.colors.neutral.border,
    borderRadius: theme.borderRadius.small,
    textAlign: 'center',
    fontSize: normalize(20),
    fontFamily: theme.fonts.medium,
    backgroundColor: theme.colors.neutral.background,
    color: theme.colors.neutral.textPrimary,
  },
  codeInputFilled: {
    borderColor: theme.colors.primary.base,
    backgroundColor: theme.colors.primary.light + '20',
  },
  codeInputError: {
    borderColor: theme.colors.accent.base,
    backgroundColor: theme.colors.accent.light + '15',
  },
  verificationActions: {
    width: '100%',
    marginTop: theme.spacing.md,
  },
  resendButtonDisabled: {
    opacity: 0.6,
  },
  resendButtonTextDisabled: {
    color: theme.colors.neutral.gray.base,
  },
  verifyButton: {
    flexDirection: 'row',
    alignItems: 'center',
    justifyContent: 'center',
    backgroundColor: theme.colors.primary.base,
    paddingVertical: theme.spacing.md,
    paddingHorizontal: theme.spacing.xl,
    borderRadius: theme.borderRadius.medium,
    width: '100%',
    marginTop: theme.spacing.md,
    ...theme.shadows.small,
  },
  verifyButtonDisabled: {
    backgroundColor: theme.colors.neutral.gray.base,
    opacity: 0.7,
  },
  verifyButtonText: {
    fontSize: normalize(16),
    fontFamily: theme.fonts.medium,
    color: theme.colors.neutral.surface,
  },
  successIconContainer: {
    backgroundColor: theme.colors.success + '20',
    width: 100,
    height: 100,
    borderRadius: 50,
    justifyContent: 'center',
    alignItems: 'center',
    marginVertical: theme.spacing.md,
  },
  successIcon: {
    // No additional styles needed
  },
  codeErrorContainer: {
    flexDirection: 'row',
    alignItems: 'center',
    marginTop: theme.spacing.sm,
    backgroundColor: theme.colors.accent.light + '20',
    padding: theme.spacing.sm,
    borderRadius: theme.borderRadius.small,
    width: '100%',
  },
  codeErrorText: {
    fontSize: normalize(12),
    fontFamily: theme.fonts.regular,
    color: theme.colors.accent.base,
    marginLeft: theme.spacing.xs,
    flex: 1,
  },
  captchaModalOverlay: {
    flex: 1,
    backgroundColor: 'rgba(0, 0, 0, 0.6)',
    justifyContent: 'center',
    alignItems: 'center',
  },
  captchaModalContainer: {
    width: '90%',
    maxWidth: 360,
    backgroundColor: theme.colors.neutral.surface,
    borderRadius: theme.borderRadius.large,
    overflow: 'hidden',
    ...theme.shadows.large,
  },
  captchaHeader: {
    flexDirection: 'row',
    justifyContent: 'space-between',
    alignItems: 'center',
    padding: responsivePadding(theme.spacing.md),
    borderBottomWidth: 1,
    borderBottomColor: theme.colors.neutral.border,
  },
  captchaTitle: {
    fontSize: normalize(18),
    fontFamily: theme.fonts.medium,
    color: theme.colors.neutral.textPrimary,
  },
  captchaWebView: {
    height: 400,
    width: '100%',
    backgroundColor: theme.colors.neutral.background,
  },
  captchaFooter: {
    flexDirection: 'row',
    justifyContent: 'space-between',
    padding: responsivePadding(theme.spacing.md),
    borderTopWidth: 1,
    borderTopColor: theme.colors.neutral.border,
  },
  captchaRefreshButton: {
    flexDirection: 'row',
    alignItems: 'center',
    padding: theme.spacing.sm,
  },
  captchaRefreshText: {
    fontSize: normalize(14),
    fontFamily: theme.fonts.medium,
    color: theme.colors.primary.base,
    marginLeft: theme.spacing.xs,
  },
  captchaCancelButton: {
    padding: theme.spacing.sm,
  },
  captchaCancelText: {
    fontSize: normalize(14),
    fontFamily: theme.fonts.medium,
    color: theme.colors.neutral.textSecondary,
  },
  captchaLoadingContainer: {
    position: 'absolute',
    top: 0,
    left: 0,
    right: 0,
    bottom: 0,
    justifyContent: 'center',
    alignItems: 'center',
    backgroundColor: theme.colors.neutral.surface,
    zIndex: 10,
  },
  captchaLoadingText: {
    marginTop: theme.spacing.md,
    fontSize: normalize(14),
    fontFamily: theme.fonts.medium,
    color: theme.colors.neutral.textSecondary,
  },
});<|MERGE_RESOLUTION|>--- conflicted
+++ resolved
@@ -442,10 +442,6 @@
         throw new Error(data.message || 'Failed to create supplier account');
       }
 
-<<<<<<< HEAD
-      // Show verification screen instead of alert
-      setShowVerification(true);
-=======
       // Update supplier status immediately without requiring manual refresh
       try {
         // This will fetch the user profile and update the supplier status in the app state
@@ -462,17 +458,8 @@
         // Continue with navigation even if refresh fails
       }
 
-      // Show success message
-      Alert.alert('Success', 'Your supplier account has been created successfully!', [
-        {
-          text: 'OK',
-          onPress: () => {
-            console.log('Navigating to marketplace after successful registration');
-            navigation.navigate('Marketplace', { skipRefreshPrompt: true }); // Add param to skip refresh prompt
-          },
-        },
-      ]);
->>>>>>> 51a658ce
+      // Show verification screen instead of alert
+      setShowVerification(true);
     } catch (err) {
       console.error('Submission error:', err);
       setError(
