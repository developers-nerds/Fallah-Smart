import React, { useState } from 'react';
import {
  View,
  Text,
  TextInput,
  TouchableOpacity,
  StyleSheet,
  KeyboardAvoidingView,
  Platform,
  ActivityIndicator,
  Image,
  Alert,
} from 'react-native';
import { useNavigation } from '@react-navigation/native';
import { Ionicons, MaterialCommunityIcons } from '@expo/vector-icons';
import axios from 'axios';
import { theme } from '../../theme/theme';
import { storage } from '../../utils/storage';

const Login = () => {
  const navigation = useNavigation();
  const [email, setEmail] = useState('');
  const [password, setPassword] = useState('');
  const [showPassword, setShowPassword] = useState(false);
  const [isLoading, setIsLoading] = useState(false);
  const [error, setError] = useState('');
  const API_URL = process.env.EXPO_PUBLIC_API_URL;
  console.log(API_URL,"gggg");
  const handleLogin = async () => {
    try {
      setIsLoading(true);
      setError('');
<<<<<<< HEAD

=======
  
>>>>>>> f81da74f
      const response = await axios.post(`${API_URL}/users/login`, {
        email,
        password,
      });
  
      const { user, tokens } = response.data;
  
      await Promise.all([
        storage.setUser(user),
        storage.setTokens(tokens.access.token, tokens.refresh.token)
      ]);
  
      axios.defaults.headers.common['Authorization'] = `Bearer ${tokens.access.token}`;
  
      navigation.navigate('StockTab');
    } catch (err) {
      const errorMessage = err.response?.data?.message || 'An error occurred during login';
      setError(errorMessage);
      Alert.alert('Login Error', errorMessage);
    } finally {
      setIsLoading(false);
    }
  };
  

  return (
    <KeyboardAvoidingView
      behavior={Platform.OS === 'ios' ? 'padding' : 'height'}
      style={[styles.container, { backgroundColor: theme.colors.neutral.background }]}
    >
      <View style={styles.logoContainer}>
        <MaterialCommunityIcons 
          name="leaf" 
          size={80} 
          color={theme.colors.primary.base}
          style={styles.logo}
        />
        <Text style={[styles.title, { color: theme.colors.neutral.textPrimary }]}>Welcome Back!</Text>
        <Text style={[styles.subtitle, { color: theme.colors.neutral.textSecondary }]}>Sign in to continue</Text>
      </View>

      <View style={styles.formContainer}>
        <View style={[styles.inputContainer, { backgroundColor: theme.colors.neutral.surface }]}>
          <Ionicons 
            name="mail-outline" 
            size={20} 
            color={theme.colors.neutral.textSecondary} 
            style={styles.inputIcon} 
          />
          <TextInput
            style={[styles.input, { color: theme.colors.neutral.textPrimary }]}
            placeholder="Email"
            placeholderTextColor={theme.colors.neutral.textSecondary}
            value={email}
            onChangeText={setEmail}
            keyboardType="email-address"
            autoCapitalize="none"
          />
        </View>

        <View style={[styles.inputContainer, { backgroundColor: theme.colors.neutral.surface }]}>
          <Ionicons 
            name="lock-closed-outline" 
            size={20} 
            color={theme.colors.neutral.textSecondary} 
            style={styles.inputIcon} 
          />
          <TextInput
            style={[styles.input, { color: theme.colors.neutral.textPrimary }]}
            placeholder="Password"
            placeholderTextColor={theme.colors.neutral.textSecondary}
            value={password}
            onChangeText={setPassword}
            secureTextEntry={!showPassword}
          />
          <TouchableOpacity onPress={() => setShowPassword(!showPassword)} style={styles.eyeIcon}>
            <Ionicons
              name={showPassword ? 'eye-outline' : 'eye-off-outline'}
              size={20}
              color={theme.colors.neutral.textSecondary}
            />
          </TouchableOpacity>
        </View>

        <TouchableOpacity style={styles.forgotPassword}>
          <Text style={[styles.forgotPasswordText, { color: theme.colors.neutral.textSecondary }]}>
            Forgot Password?
          </Text>
        </TouchableOpacity>

        <TouchableOpacity
          style={[
            styles.loginButton,
            { backgroundColor: theme.colors.primary.base },
            isLoading && { backgroundColor: theme.colors.primary.disabled }
          ]}
          onPress={handleLogin}
          disabled={isLoading}
        >
          {isLoading ? (
            <ActivityIndicator color={theme.colors.neutral.surface} />
          ) : (
            <Text style={styles.loginButtonText}>Login</Text>
          )}
        </TouchableOpacity>

        <View style={styles.registerContainer}>
          <Text style={[styles.registerText, { color: theme.colors.neutral.textSecondary }]}>
            Don't have an account?{' '}
          </Text>
          <TouchableOpacity 
            onPress={() => {
              navigation.navigate('Register');
            }}
          >
            <Text style={[styles.registerLink, { color: theme.colors.primary.base }]}>
              Register
            </Text>
          </TouchableOpacity>
        </View>
      </View>
    </KeyboardAvoidingView>
  );
};

const styles = StyleSheet.create({
  container: {
    flex: 1,
  },
  logoContainer: {
    alignItems: 'center',
    marginTop: theme.spacing.xl,
    marginBottom: theme.spacing.xl,
  },
  logo: {
    marginBottom: theme.spacing.md,
  },
  title: {
    fontSize: theme.fontSizes.h1,
    fontFamily: theme.fonts.bold,
    marginBottom: theme.spacing.xs,
  },
  subtitle: {
    fontSize: theme.fontSizes.body,
    fontFamily: theme.fonts.regular,
  },
  formContainer: {
    paddingHorizontal: theme.spacing.xl,
  },
  inputContainer: {
    flexDirection: 'row',
    alignItems: 'center',
    borderWidth: 1,
    borderColor: theme.colors.neutral.border,
    borderRadius: theme.borderRadius.medium,
    marginBottom: theme.spacing.md,
    paddingHorizontal: theme.spacing.md,
    height: 50,
  },
  inputIcon: {
    marginRight: theme.spacing.sm,
  },
  input: {
    flex: 1,
    fontSize: theme.fontSizes.body,
    fontFamily: theme.fonts.regular,
  },
  eyeIcon: {
    padding: theme.spacing.xs,
  },
  forgotPassword: {
    alignSelf: 'flex-end',
    marginBottom: theme.spacing.md,
  },
  forgotPasswordText: {
    fontSize: theme.fontSizes.caption,
    fontFamily: theme.fonts.regular,
  },
  loginButton: {
    borderRadius: theme.borderRadius.medium,
    height: 50,
    alignItems: 'center',
    justifyContent: 'center',
    marginBottom: theme.spacing.md,
  },
  loginButtonText: {
    color: theme.colors.neutral.surface,
    fontSize: theme.fontSizes.button,
    fontFamily: theme.fonts.medium,
  },
  registerContainer: {
    flexDirection: 'row',
    justifyContent: 'center',
    marginTop: theme.spacing.md,
  },
  registerText: {
    fontSize: theme.fontSizes.body,
    fontFamily: theme.fonts.regular,
  },
  registerLink: {
    fontSize: theme.fontSizes.body,
    fontFamily: theme.fonts.medium,
  },
});

export default Login;<|MERGE_RESOLUTION|>--- conflicted
+++ resolved
@@ -30,11 +30,7 @@
     try {
       setIsLoading(true);
       setError('');
-<<<<<<< HEAD
-
-=======
-  
->>>>>>> f81da74f
+  
       const response = await axios.post(`${API_URL}/users/login`, {
         email,
         password,
