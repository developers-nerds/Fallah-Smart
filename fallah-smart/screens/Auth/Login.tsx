--- conflicted
+++ resolved
@@ -29,12 +29,8 @@
   const [error, setError] = useState('');
   const API_URL = process.env.EXPO_PUBLIC_API_URL;
 
+
   const handleLogin = async () => {
-    if (!email || !password) {
-      Alert.alert('Error', 'Please fill in all fields');
-      return;
-    }
-
     try {
       // Remove any existing authorization header
       delete axios.defaults.headers.common['Authorization'];
@@ -72,7 +68,6 @@
       // Set the authorization header for subsequent requests
       axios.defaults.headers.common['Authorization'] = `Bearer ${tokens.access.token}`;
   
-<<<<<<< HEAD
       navigation.navigate('StockTab');
     } catch (err) {
       let errorMessage = 'An error occurred during login';
@@ -90,20 +85,6 @@
         errorMessage = err.message;
       }
 
-=======
-      navigation.reset({
-        index: 0,
-        routes: [{ name: 'StockTab' }],
-      });
-    } catch (error: any) {
-      console.error('Login Error:', {
-        status: error.response?.status,
-        data: error.response?.data,
-        message: error.message
-      });
-      
-      const errorMessage = error.response?.data?.message || error.message || 'An error occurred during login';
->>>>>>> c47be42a
       setError(errorMessage);
       Alert.alert('Login Error', errorMessage);
     } finally {
