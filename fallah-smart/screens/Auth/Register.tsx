--- conflicted
+++ resolved
@@ -52,11 +52,7 @@
       setIsLoading(true);
       setError('');
 
-<<<<<<< HEAD
       const response = await axios.post(`${API_URL}/users/register`, {
-=======
-      const response = await axios.post(`${API_BASE_URL}/users/register`, {
->>>>>>> ef02c8ea
         ...formData,
         role: 'user',
       });
