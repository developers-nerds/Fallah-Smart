--- conflicted
+++ resolved
@@ -28,16 +28,11 @@
 import { theme } from '../../theme/theme';
 
 import * as ImagePicker from 'expo-image-picker';
-const API_URL = process.env.EXPO_PUBLIC_API_URL;
-
-<<<<<<< HEAD
+
 // Update API URL constants
 const BASE_URL = process.env.EXPO_PUBLIC_API;
 const BLOG_URL = process.env.EXPO_PUBLIC_BlOG;
 const API_URL = `${BASE_URL}/api/blog`;
-=======
-// API Base URL
->>>>>>> abbebeb4
 
 // Define blog categories with farmer-friendly icons
 const CATEGORIES = [
@@ -83,10 +78,60 @@
 const getImageUrl = (imageUrl) => {
   if (!imageUrl) return null;
   if (imageUrl.startsWith('http')) {
-    // Replace any hardcoded IP with the environment variable
     return imageUrl.replace(/http:\/\/\d+\.\d+\.\d+\.\d+:\d+/, BASE_URL);
   }
   return `${BASE_URL}${imageUrl}`;
+};
+
+// Improved hashtag parser with better regex
+const parseTextForHashtags = (text) => {
+  if (!text) return [{ type: 'text', content: '' }];
+  
+  // Improved regex that better matches hashtags
+  const hashtagRegex = /#[a-zA-Z0-9_]+\b/g;
+  
+  // Find all hashtags in the text
+  const hashtags = text.match(hashtagRegex) || [];
+  
+  // If no hashtags, return just the original text
+  if (hashtags.length === 0) {
+    return [{ type: 'text', content: text }];
+  }
+  
+  // Split text into parts with hashtags preserved
+  let result = [];
+  let lastIndex = 0;
+  
+  // Find each hashtag position and split accordingly
+  for (const hashtag of hashtags) {
+    const hashtagIndex = text.indexOf(hashtag, lastIndex);
+    
+    // Add any text before the hashtag
+    if (hashtagIndex > lastIndex) {
+      result.push({ 
+        type: 'text', 
+        content: text.substring(lastIndex, hashtagIndex)
+      });
+    }
+    
+    // Add the hashtag
+    result.push({ 
+      type: 'hashtag', 
+      content: hashtag
+    });
+    
+    lastIndex = hashtagIndex + hashtag.length;
+  }
+  
+  // Add any remaining text after the last hashtag
+  if (lastIndex < text.length) {
+    result.push({
+      type: 'text',
+      content: text.substring(lastIndex)
+    });
+  }
+  
+  return result;
 };
 
 // First, create a new PostItem component at the top of your file (after imports)
@@ -145,7 +190,11 @@
         {/* Post description with limited lines */}
         {item.description && (
           <Text style={styles.postDescription} numberOfLines={3}>
-            {item.description}
+            {parseTextForHashtags(item.description).map((part, index) => (
+              part.type === 'hashtag' ? 
+                <Text key={index} style={styles.hashtag}>{part.content}</Text> : 
+                <Text key={index}>{part.content}</Text>
+            ))}
           </Text>
         )}
         
@@ -359,13 +408,9 @@
       setLoading(true);
       setError(null);
       
-      console.log('🔄 Fetching posts from:', `${API_URL}/blog/posts`);
-      const response = await axios.get(`${API_URL}/blog/posts`, {
-        timeout: 10000, // 10 second timeout
-        headers: {
-          'Accept': 'application/json',
-          'Content-Type': 'application/json',
-        }
+      console.log('🔄 Fetching posts from:', `${API_URL}/posts`);
+      const response = await axios.get(`${API_URL}/posts`, {
+        timeout: 10000 // 10 second timeout
       });
       
       console.log('✅ Posts fetched successfully');
@@ -968,7 +1013,7 @@
         onPress={() => setModalVisible(true)}
       >
         <Feather name="edit" size={20} color="white" />
-        <Text style={styles.askCommunityText}>Ask Community</Text>
+        <Text style={styles.askCommunityText}>Ask a Question</Text>
       </TouchableOpacity>
       
       {/* New Post Modal */}
@@ -980,10 +1025,16 @@
       >
         <SafeAreaView style={styles.modalContainer}>
           <View style={styles.modalHeader}>
-            <TouchableOpacity onPress={() => setModalVisible(false)}>
-              <Feather name="x" size={24} color={theme.colors.neutral.textSecondary} />
+            <TouchableOpacity 
+              style={styles.modalBackButton}
+              onPress={() => setModalVisible(false)}
+            >
+              <Feather name="arrow-left" size={24} color={theme.colors.neutral.textSecondary} />
+              <Text style={styles.modalBackText}>Cancel</Text>
             </TouchableOpacity>
-            <Text style={styles.modalTitle}>Create Post</Text>
+            
+            <Text style={styles.modalTitle}>Share with Community</Text>
+            
             <TouchableOpacity 
               onPress={createPost}
               disabled={submitting || !newPost.title.trim()}
@@ -995,7 +1046,7 @@
               {submitting ? (
                 <ActivityIndicator size="small" color={theme.colors.neutral.surface} />
               ) : (
-                <Text style={styles.modalSubmitButtonText}>Post</Text>
+                <Text style={styles.modalSubmitButtonText}>Share</Text>
               )}
             </TouchableOpacity>
           </View>
@@ -1005,87 +1056,111 @@
             style={{ flex: 1 }}
           >
             <ScrollView style={styles.modalContent}>
-              <TextInput
-                style={styles.titleInput}
-                placeholder="Title"
-                placeholderTextColor={theme.colors.neutral.gray.base}
-                value={newPost.title}
-                onChangeText={title => setNewPost(prev => ({ ...prev, title }))}
-                maxLength={100}
-              />
-              
-              <TextInput
-                style={styles.descriptionInput}
-                placeholder="What would you like to share?"
-                placeholderTextColor={theme.colors.neutral.gray.base}
-                value={newPost.description}
-                onChangeText={description => setNewPost(prev => ({ ...prev, description }))}
-                multiline
-              />
-              
-              <Text style={styles.sectionLabel}>Category</Text>
-              <View style={styles.categoryOptions}>
-                {CATEGORIES.map(category => (
-                  <TouchableOpacity
-                    key={category.value}
-                    style={[
-                      styles.categoryButton,
-                      newPost.category === category.value && { backgroundColor: theme.colors.primary.base }
-                    ]}
-                    onPress={() => setNewPost(prev => ({ ...prev, category: category.value }))}
-                  >
-                    {category.iconType === 'feather' ? (
-                      <Feather 
-                        name={category.icon} 
-                        size={16} 
-                        color={newPost.category === category.value ? 
-                          theme.colors.neutral.surface : 
-                          theme.colors.neutral.textSecondary
-                        } 
-                      />
-                    ) : (
-                      <MaterialCommunityIcons 
-                        name={category.icon} 
-                        size={16} 
-                        color={newPost.category === category.value ? 
-                          theme.colors.neutral.surface : 
-                          theme.colors.neutral.textSecondary
-                        }
-                      />
-                    )}
-                    <Text style={[
-                      styles.categoryButtonText,
-                      newPost.category === category.value && { color: theme.colors.neutral.surface }
-                    ]}>
-                      {category.label}
-                    </Text>
-                  </TouchableOpacity>
-                ))}
+              <View style={styles.fieldContainer}>
+                <Text style={styles.fieldLabel}>What's your question or topic?</Text>
+                <TextInput
+                  style={styles.titleInput}
+                  placeholder="Example: Best time to plant corn?"
+                  placeholderTextColor={theme.colors.neutral.gray.base}
+                  value={newPost.title}
+                  onChangeText={title => setNewPost(prev => ({ ...prev, title }))}
+                  maxLength={100}
+                />
               </View>
               
-              <Text style={styles.sectionLabel}>Add Photos</Text>
-              <TouchableOpacity style={styles.imagePickerButton} onPress={showImageOptions}>
-                <MaterialIcons name="add-photo-alternate" size={24} color={theme.colors.primary.base} />
-                <Text style={styles.imagePickerText}>Add Images</Text>
-              </TouchableOpacity>
+              <View style={styles.fieldContainer}>
+                <Text style={styles.fieldLabel}>Share more details (optional)</Text>
+                <TextInput
+                  style={styles.descriptionInput}
+                  placeholder="Add any details that might help others answer your question..."
+                  placeholderTextColor={theme.colors.neutral.gray.base}
+                  value={newPost.description}
+                  onChangeText={description => setNewPost(prev => ({ ...prev, description }))}
+                  multiline
+                />
+              </View>
               
-              <ScrollView 
-                horizontal
-                showsHorizontalScrollIndicator={false}
-                style={selectedImages.length > 0 ? styles.selectedImagesContainer : null}
-              >
-                {selectedImages.map((image, index) => (
-                  <View key={index} style={styles.selectedImageContainer}>
-                    <Image source={{ uri: image.uri }} style={styles.selectedImage} />
-                    <TouchableOpacity 
-                      style={styles.removeImageButton}
-                      onPress={() => removeImage(index)}
-                    >
-                      <Feather name="x" size={16} color="white" />
-                    </TouchableOpacity>
+              <View style={styles.fieldContainer}>
+                <Text style={styles.fieldLabel}>Select a category</Text>
+                <View style={styles.categoryOptionsContainer}>
+                  <ScrollView 
+                    horizontal 
+                    showsHorizontalScrollIndicator={false}
+                    contentContainerStyle={styles.categoryOptions}
+                  >
+                    {CATEGORIES.map(category => (
+                      <TouchableOpacity
+                        key={category.value}
+                        style={[
+                          styles.categoryButton,
+                          newPost.category === category.value && styles.categoryButtonSelected
+                        ]}
+                        onPress={() => setNewPost(prev => ({ ...prev, category: category.value }))}
+                      >
+                        {category.iconType === 'feather' ? (
+                          <Feather 
+                            name={category.icon} 
+                            size={20} 
+                            color={newPost.category === category.value ? 
+                              theme.colors.neutral.surface : 
+                              theme.colors.neutral.textSecondary
+                            } 
+                          />
+                        ) : (
+                          <MaterialCommunityIcons 
+                            name={category.icon} 
+                            size={20} 
+                            color={newPost.category === category.value ? 
+                              theme.colors.neutral.surface : 
+                              theme.colors.neutral.textSecondary
+                            }
+                          />
+                        )}
+                        <Text style={[
+                          styles.categoryButtonText,
+                          newPost.category === category.value && { color: theme.colors.neutral.surface }
+                        ]}>
+                          {category.label}
+                        </Text>
+                      </TouchableOpacity>
+                    ))}
+                  </ScrollView>
+                </View>
+              </View>
+              
+              <View style={styles.fieldContainer}>
+                <Text style={styles.fieldLabel}>Add photos (optional)</Text>
+                <TouchableOpacity 
+                  style={styles.imagePickerButton} 
+                  onPress={showImageOptions}
+                >
+                  <MaterialIcons name="add-photo-alternate" size={30} color={theme.colors.primary.base} />
+                  <Text style={styles.imagePickerText}>Add Photos</Text>
+                </TouchableOpacity>
+                
+                {selectedImages.length > 0 && (
+                  <View style={styles.selectedImagesContainer}>
+                    {selectedImages.map((image, index) => (
+                      <View key={index} style={styles.selectedImageContainer}>
+                        <Image source={{ uri: image.uri }} style={styles.selectedImage} />
+                        <TouchableOpacity 
+                          style={styles.removeImageButton}
+                          onPress={() => removeImage(index)}
+                        >
+                          <MaterialCommunityIcons name="close-circle" size={24} color="white" />
+                        </TouchableOpacity>
+                      </View>
+                    ))}
                   </View>
-                ))}
-              </ScrollView>
+                )}
+              </View>
+
+              <View style={styles.helpContainer}>
+                <MaterialCommunityIcons name="information-outline" size={20} color={theme.colors.primary.base} />
+                <Text style={styles.helpText}>
+                  Adding clear details and photos will help you get better answers from the community.
+                </Text>
+              </View>
             </ScrollView>
           </KeyboardAvoidingView>
         </SafeAreaView>
@@ -1328,26 +1403,28 @@
     color: theme.colors.neutral.textSecondary,
   },
   askCommunityButton: {
-    backgroundColor: theme.colors.primary.base,
-    flexDirection: 'row',
-    alignItems: 'center',
-    justifyContent: 'center',
-    paddingVertical: 10,
-    paddingHorizontal: 16,
-    borderRadius: 20,
     position: 'absolute',
     bottom: 20,
     right: 20,
+    backgroundColor: theme.colors.primary.base,
+    borderRadius: 24,
+    flexDirection: 'row',
+    alignItems: 'center',
+    paddingVertical: 12,
+    paddingHorizontal: 18,
     shadowColor: '#000',
-    shadowOffset: { width: 0, height: 2 },
-    shadowOpacity: 0.2,
-    shadowRadius: 3,
-    elevation: 3,
+    shadowOffset: {
+      width: 0,
+      height: 2,
+    },
+    shadowOpacity: 0.3,
+    shadowRadius: 4,
+    elevation: 5,
   },
   askCommunityText: {
     color: 'white',
+    fontFamily: theme.fonts.bold,
     fontSize: 16,
-    fontWeight: '600',
     marginLeft: 8,
   },
   modalContainer: {
@@ -1363,81 +1440,105 @@
     borderBottomColor: theme.colors.neutral.border,
   },
   modalTitle: {
-    fontSize: theme.fontSizes.h2,
+    fontSize: 18,
     fontFamily: theme.fonts.bold,
     color: theme.colors.neutral.textPrimary,
+    textAlign: 'center',
   },
   modalSubmitButton: {
     backgroundColor: theme.colors.primary.base,
-    paddingVertical: theme.spacing.sm,
-    paddingHorizontal: theme.spacing.md,
-    borderRadius: theme.borderRadius.small,
+    paddingVertical: 8,
+    paddingHorizontal: 16,
+    borderRadius: 8,
+  },
+  modalSubmitButtonText: {
+    color: 'white',
+    fontFamily: theme.fonts.bold,
+    fontSize: 16,
   },
   modalSubmitButtonDisabled: {
     backgroundColor: theme.colors.primary.disabled,
-  },
-  modalSubmitButtonText: {
-    color: theme.colors.neutral.surface,
-    fontFamily: theme.fonts.medium,
-    fontSize: theme.fontSizes.body,
   },
   modalContent: {
     flex: 1,
     padding: theme.spacing.md,
   },
-  titleInput: {
-    fontSize: theme.fontSizes.h2,
+  fieldContainer: {
+    marginBottom: 20,
+  },
+  fieldLabel: {
+    fontSize: 16,
     fontFamily: theme.fonts.medium,
     color: theme.colors.neutral.textPrimary,
-    paddingVertical: theme.spacing.md,
-    borderBottomWidth: 1,
-    borderBottomColor: theme.colors.neutral.border,
-    marginBottom: theme.spacing.md,
+    marginBottom: 8,
+  },
+  titleInput: {
+    borderWidth: 1,
+    borderColor: theme.colors.neutral.border,
+    borderRadius: 8,
+    paddingHorizontal: 16,
+    paddingVertical: 12,
+    fontSize: 16,
+    fontFamily: theme.fonts.regular,
+    backgroundColor: theme.colors.neutral.surface,
+    color: theme.colors.neutral.textPrimary,
   },
   descriptionInput: {
-    fontSize: theme.fontSizes.body,
-    fontFamily: theme.fonts.regular,
-    color: theme.colors.neutral.textPrimary,
+    borderWidth: 1,
+    borderColor: theme.colors.neutral.border,
+    borderRadius: 8,
+    padding: 16,
     minHeight: 120,
     textAlignVertical: 'top',
-    marginBottom: theme.spacing.lg,
-  },
-  sectionLabel: {
-    fontSize: theme.fontSizes.body,
-    fontFamily: theme.fonts.bold,
+    fontSize: 16,
+    fontFamily: theme.fonts.regular,
+    backgroundColor: theme.colors.neutral.surface,
     color: theme.colors.neutral.textPrimary,
-    marginBottom: theme.spacing.sm,
+  },
+  categoryOptionsContainer: {
+    marginTop: 8,
   },
   categoryOptions: {
     flexDirection: 'row',
-    flexWrap: 'wrap',
-    marginBottom: theme.spacing.lg,
-    gap: 8,
+    paddingVertical: 8,
   },
   categoryButton: {
     flexDirection: 'row',
     alignItems: 'center',
-    paddingVertical: 8,
-    paddingHorizontal: 12,
-    borderRadius: 16,
-    backgroundColor: theme.colors.neutral.gray.light,
+    paddingHorizontal: 16,
+    paddingVertical: 12,
+    borderRadius: 8,
+    marginRight: 12,
+    backgroundColor: theme.colors.neutral.background,
+    borderWidth: 1,
+    borderColor: theme.colors.neutral.border,
+  },
+  categoryButtonSelected: {
+    backgroundColor: theme.colors.primary.base,
+    borderColor: theme.colors.primary.base,
   },
   categoryButtonText: {
-    fontSize: theme.fontSizes.caption,
+    marginLeft: 8,
+    fontSize: 16,
     fontFamily: theme.fonts.medium,
-    color: theme.colors.neutral.textSecondary,
-    marginLeft: 6,
+    color: theme.colors.neutral.textPrimary,
   },
   imagePickerButton: {
     flexDirection: 'row',
     alignItems: 'center',
-    marginBottom: theme.spacing.md,
+    justifyContent: 'center',
+    paddingVertical: 14,
+    borderRadius: 8,
+    borderWidth: 1,
+    borderStyle: 'dashed',
+    borderColor: theme.colors.primary.base,
+    backgroundColor: `${theme.colors.primary.base}10`,
   },
   imagePickerText: {
-    marginLeft: theme.spacing.sm,
-    fontSize: theme.fontSizes.body,
+    marginLeft: 12,
+    fontSize: 16,
+    fontFamily: theme.fonts.medium,
     color: theme.colors.primary.base,
-    fontFamily: theme.fonts.medium,
   },
   selectedImagesContainer: {
     flexDirection: 'row',
@@ -1695,6 +1796,38 @@
     color: theme.colors.neutral.textPrimary,
     fontFamily: theme.fonts.regular,
   },
+  hashtag: {
+    color: theme.colors.primary.base,
+    fontWeight: 'bold',
+    textDecorationLine: 'none',
+  },
+  modalBackButton: {
+    flexDirection: 'row',
+    alignItems: 'center',
+    padding: 8,
+  },
+  modalBackText: {
+    marginLeft: 4,
+    fontSize: 16,
+    color: theme.colors.neutral.textSecondary,
+    fontFamily: theme.fonts.medium,
+  },
+  helpContainer: {
+    flexDirection: 'row',
+    backgroundColor: `${theme.colors.primary.base}10`,
+    padding: 16,
+    borderRadius: 8,
+    marginBottom: 24,
+    alignItems: 'flex-start',
+  },
+  helpText: {
+    flex: 1,
+    marginLeft: 10,
+    fontSize: 14,
+    fontFamily: theme.fonts.regular,
+    color: theme.colors.neutral.textPrimary,
+    lineHeight: 20,
+  },
 });
 
 export default Blogs;