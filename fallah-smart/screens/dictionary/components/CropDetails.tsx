import React, { useEffect, useState, useRef } from 'react';
import { 
  View, 
  Text, 
  ScrollView, 
  StyleSheet, 
  ActivityIndicator, 
  TouchableOpacity, 
  Share,
  Animated,
  Image
} from 'react-native';
import { RouteProp } from '@react-navigation/native';
import axios from 'axios';
import { theme } from '../../../theme/theme';
import { Crop, CropDetails as ICropDetails } from '../types';
import { MaterialCommunityIcons } from '@expo/vector-icons';

type RootStackParamList = {
  Dictionary: undefined;
  CropDetails: { id: number };
  AnimalDetails: { id: number };
};

type CropDetailsRouteProp = RouteProp<RootStackParamList, 'CropDetails'>;

type Props = {
  route: CropDetailsRouteProp;
};

const CropDetails: React.FC<Props> = ({ route }) => {
  const { id } = route.params;
  const [crop, setCrop] = useState<Crop | null>(null);
  const [details, setDetails] = useState<ICropDetails | null>(null);
  const [loading, setLoading] = useState(true);
  const [error, setError] = useState('');
  const [expandedSections, setExpandedSections] = useState<{[key: string]: boolean}>({});
  const fadeAnim = useRef(new Animated.Value(0)).current;
  const scrollY = useRef(new Animated.Value(0)).current;
  const API_URL = process.env.EXPO_PUBLIC_API_URL;

  useEffect(() => {
    fetchCropDetails();
  }, [id]);

  useEffect(() => {
    if (!loading && crop) {
      Animated.timing(fadeAnim, {
        toValue: 1,
        duration: 600,
        useNativeDriver: true,
      }).start();
    }
  }, [loading, crop]);

  const fetchCropDetails = async () => {
    try {
      setLoading(true);
      const [cropResponse, detailsResponse] = await Promise.all([
<<<<<<< HEAD
        axios.get(`http://192.168.11.96:5000/api/crops/${id}`),
        axios.get(`http://192.168.11.96:5000/api/cropsDetails/${id}`)
=======
        axios.get(`${API_URL}/crops/${id}`),
        axios.get(`${API_URL}/cropsDetails/${id}`)
>>>>>>> abbebeb4
      ]);
      setCrop(cropResponse.data);
      setDetails(detailsResponse.data);
    } catch (err) {
      setError('Failed to fetch crop details');
      console.error(err);
    } finally {
      setLoading(false);
    }
  };

  const handleShare = async () => {
    if (!crop || !details) return;
    
    try {
      await Share.share({
        message: `معلومات عن ${crop.name}:\n\n` +
                `🌱 دليل الزراعة: ${details.plantingGuide || 'غير متوفر'}\n\n` +
                `🌾 دليل الحصاد: ${details.harvestingGuide || 'غير متوفر'}\n\n` +
                `🌤️ اعتبارات الطقس: ${details.weatherConsiderations || 'غير متوفر'}\n\n` +
                `🌿 الأسمدة والتربة: ${details.fertilizers || 'غير متوفر'}\n\n` +
                `⭐ أفضل الممارسات: ${details.bestPractices || 'غير متوفر'}\n\n` +
                `🦠 إدارة الأمراض: ${details.diseaseManagement || 'غير متوفر'}\n\n` +
                `🐛 مكافحة الآفات: ${details.pestControl || 'غير متوفر'}\n\n` +
                `💧 إدارة المياه: ${details.waterManagement || 'غير متوفر'}\n\n` +
                `🏞️ تحضير التربة: ${details.soilPreparation || 'غير متوفر'}\n\n` +
                `🏪 إرشادات التخزين: ${details.storageGuidelines || 'غير متوفر'}\n\n` +
                `📈 القيمة السوقية: ${details.marketValue || 'غير متوفر'}\n\n` +
                `🌍 الأثر البيئي: ${details.environmentalImpact || 'غير متوفر'}\n\n` +
                `🌿 الزراعة العضوية: ${details.organicFarming || 'غير متوفر'}`,
                
        title: `معلومات زراعية عن ${crop.name}`,
      });
    } catch (error) {
      console.error('Error sharing:', error);
    }
  };

  const toggleSection = (section: string) => {
    setExpandedSections(prev => ({
      ...prev,
      [section]: !prev[section]
    }));
  };

  const isSectionExpanded = (section: string) => {
    return expandedSections[section] !== false; // Default to expanded
  };

  // Dynamic header styles based on scroll position
  const headerHeight = scrollY.interpolate({
    inputRange: [0, 100],
    outputRange: [200, 120],
    extrapolate: 'clamp'
  });

  const headerOpacity = scrollY.interpolate({
    inputRange: [0, 60, 90],
    outputRange: [1, 0.8, 0],
    extrapolate: 'clamp'
  });

  const titleScale = scrollY.interpolate({
    inputRange: [0, 100],
    outputRange: [1, 0.8],
    extrapolate: 'clamp'
  });

  if (loading) {
    return (
      <View style={styles.loadingContainer}>
        <ActivityIndicator size="large" color={theme.colors.primary.base} />
      </View>
    );
  }

  if (error || !crop || !details) {
    return (
      <View style={styles.errorContainer}>
        <Text style={styles.errorText}>{error || 'Failed to load crop details'}</Text>
        <TouchableOpacity style={styles.retryButton} onPress={fetchCropDetails}>
          <Text style={styles.retryButtonText}>إعادة المحاولة</Text>
        </TouchableOpacity>
      </View>
    );
  }

  const renderSection = (title: string, content: string, icon: keyof typeof MaterialCommunityIcons.glyphMap, section: string) => (
    <Animated.View style={styles.section}>
      <TouchableOpacity 
        style={styles.sectionHeader}
        onPress={() => toggleSection(section)}
        activeOpacity={0.7}
      >
        <View style={styles.sectionTitleContainer}>
          <MaterialCommunityIcons name={icon} size={24} color={theme.colors.primary.base} style={styles.sectionIcon} />
          <Text style={styles.sectionTitle}>{title}</Text>
        </View>
        <MaterialCommunityIcons 
          name={isSectionExpanded(section) ? "chevron-up" : "chevron-down"} 
          size={24} 
          color={theme.colors.neutral.textSecondary} 
        />
      </TouchableOpacity>
      
      {isSectionExpanded(section) && (
        <View style={styles.sectionContentContainer}>
          <Text style={styles.sectionContent}>{content || 'غير متوفر'}</Text>
        </View>
      )}
    </Animated.View>
  );

  return (
    <View style={styles.container}>
      <Animated.ScrollView 
        style={styles.scrollView}
        onScroll={Animated.event(
          [{ nativeEvent: { contentOffset: { y: scrollY } } }],
          { useNativeDriver: false }
        )}
        scrollEventThrottle={16}
      >
        <Animated.View style={[
          styles.header,
          { 
            height: headerHeight,
            opacity: headerOpacity
          }
        ]}>
          <Text style={styles.icon}>{crop.icon}</Text>
          <Animated.Text style={[styles.name, { transform: [{ scale: titleScale }] }]}>
            {crop.name}
          </Animated.Text>
          <Text style={styles.category}>{crop.category}</Text>
        </Animated.View>

        <View style={styles.actionsContainer}>
          <TouchableOpacity 
            style={styles.actionButton} 
            onPress={handleShare}
          >
            <MaterialCommunityIcons name="share-variant" size={20} color={theme.colors.primary.base} />
            <Text style={styles.actionButtonText}>مشاركة</Text>
          </TouchableOpacity>

          <TouchableOpacity 
            style={styles.actionButton}
          >
            <MaterialCommunityIcons name="star-outline" size={20} color={theme.colors.primary.base} />
            <Text style={styles.actionButtonText}>المفضلة</Text>
          </TouchableOpacity>
        </View>

        <View style={styles.contentContainer}>
          {renderSection('دليل الزراعة', details.plantingGuide, 'sprout', 'planting')}
          {renderSection('دليل الحصاد', details.harvestingGuide, 'leaf', 'harvesting')}
          {renderSection('اعتبارات الطقس', details.weatherConsiderations, 'weather-partly-cloudy', 'weather')}
          {renderSection('الأسمدة', details.fertilizers, 'flower', 'fertilizers')}
          {renderSection('أفضل الممارسات', details.bestPractices, 'star', 'bestPractices')}
          {renderSection('إدارة الأمراض', details.diseaseManagement, 'bacteria', 'diseaseManagement')}
          {renderSection('مكافحة الآفات', details.pestControl, 'bug', 'pestControl')}
          {renderSection('إدارة المياه', details.waterManagement, 'water', 'waterManagement')}
          {renderSection('تحضير التربة', details.soilPreparation, 'shovel', 'soilPreparation')}
          {renderSection('إرشادات التخزين', details.storageGuidelines, 'package-variant-closed', 'storageGuidelines')}
          {renderSection('القيمة السوقية', details.marketValue, 'currency-usd', 'marketValue')}
          {renderSection('الأثر البيئي', details.environmentalImpact, 'earth', 'environmentalImpact')}
          {renderSection('الزراعة العضوية', details.organicFarming, 'nature', 'organicFarming')}
        </View>
      </Animated.ScrollView>
    </View>
  );
};

const styles = StyleSheet.create({
  container: {
    flex: 1,
    backgroundColor: theme.colors.neutral.background,
  },
  scrollView: {
    flex: 1,
  },
  loadingContainer: {
    flex: 1,
    justifyContent: 'center',
    alignItems: 'center',
  },
  errorContainer: {
    flex: 1,
    justifyContent: 'center',
    alignItems: 'center',
    padding: theme.spacing.md,
  },
  errorText: {
    color: theme.colors.error,
    textAlign: 'center',
    marginBottom: theme.spacing.md,
  },
  retryButton: {
    backgroundColor: theme.colors.primary.base,
    paddingVertical: theme.spacing.sm,
    paddingHorizontal: theme.spacing.md,
    borderRadius: theme.borderRadius.medium,
    ...theme.shadows.small,
  },
  retryButtonText: {
    color: theme.colors.neutral.surface,
    fontWeight: 'bold',
  },
  header: {
    backgroundColor: theme.colors.primary.base,
    padding: theme.spacing.lg,
    alignItems: 'center',
    justifyContent: 'center',
    ...theme.shadows.medium,
  },
  icon: {
    fontSize: 48,
    marginBottom: theme.spacing.sm,
  },
  name: {
    fontSize: theme.fontSizes.h1,
    color: theme.colors.neutral.surface,
    fontWeight: 'bold',
    marginBottom: theme.spacing.xs,
    textAlign: 'center',
  },
  category: {
    fontSize: theme.fontSizes.body,
    color: 'rgba(255, 255, 255, 0.8)',
    textAlign: 'center',
  },
  actionsContainer: {
    flexDirection: 'row',
    justifyContent: 'center',
    padding: theme.spacing.md,
    backgroundColor: theme.colors.neutral.surface,
    ...theme.shadows.small,
  },
  actionButton: {
    flexDirection: 'row',
    alignItems: 'center',
    backgroundColor: theme.colors.neutral.background,
    padding: theme.spacing.sm,
    paddingHorizontal: theme.spacing.md,
    borderRadius: theme.borderRadius.medium,
    marginHorizontal: theme.spacing.sm,
    ...theme.shadows.small,
  },
  actionButtonText: {
    color: theme.colors.primary.base,
    fontWeight: 'bold',
    marginLeft: theme.spacing.sm,
  },
  contentContainer: {
    padding: theme.spacing.md,
  },
  section: {
    marginBottom: theme.spacing.md,
    backgroundColor: theme.colors.neutral.surface,
    borderRadius: theme.borderRadius.medium,
    overflow: 'hidden',
    ...theme.shadows.small,
  },
  sectionHeader: {
    padding: theme.spacing.md,
    flexDirection: 'row',
    justifyContent: 'space-between',
    alignItems: 'center',
  },
  sectionTitleContainer: {
    flexDirection: 'row',
    alignItems: 'center',
  },
  sectionIcon: {
    marginRight: theme.spacing.sm,
  },
  sectionTitle: {
    fontSize: theme.fontSizes.h2,
    color: theme.colors.primary.base,
    fontWeight: 'bold',
  },
  sectionContentContainer: {
    paddingHorizontal: theme.spacing.md,
    paddingBottom: theme.spacing.md,
    borderTopWidth: 1,
    borderTopColor: theme.colors.neutral.border,
  },
  sectionContent: {
    fontSize: theme.fontSizes.body,
    color: theme.colors.neutral.textPrimary,
    lineHeight: 24,
    textAlign: 'right',
    paddingTop: theme.spacing.md,
  },
  shareButton: {
    flexDirection: 'row',
    alignItems: 'center',
    backgroundColor: theme.colors.neutral.background,
    paddingVertical: theme.spacing.sm,
    paddingHorizontal: theme.spacing.md,
    borderRadius: theme.borderRadius.medium,
    marginTop: theme.spacing.md,
    ...theme.shadows.small,
  },
  shareButtonText: {
    color: theme.colors.primary.base,
    fontWeight: 'bold',
    marginLeft: theme.spacing.sm,
    fontSize: theme.fontSizes.body,
  },
});

export default CropDetails; <|MERGE_RESOLUTION|>--- conflicted
+++ resolved
@@ -57,13 +57,8 @@
     try {
       setLoading(true);
       const [cropResponse, detailsResponse] = await Promise.all([
-<<<<<<< HEAD
-        axios.get(`http://192.168.11.96:5000/api/crops/${id}`),
-        axios.get(`http://192.168.11.96:5000/api/cropsDetails/${id}`)
-=======
         axios.get(`${API_URL}/crops/${id}`),
         axios.get(`${API_URL}/cropsDetails/${id}`)
->>>>>>> abbebeb4
       ]);
       setCrop(cropResponse.data);
       setDetails(detailsResponse.data);
