--- conflicted
+++ resolved
@@ -392,15 +392,11 @@
       case 'auction':
         return <AuctionHouse data={auctionData} />;
       case 'company':
-<<<<<<< HEAD
-        return <CompanyProfile />;
-=======
         return (
           <View style={{ flex: 1 }}>
             <CompanyProfile />
           </View>
         );
->>>>>>> 905226a30d962ec151dca3871d3a9f49960570be
       default:
         return <MarketplaceFeed data={products} />;
     }
