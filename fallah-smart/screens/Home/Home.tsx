--- conflicted
+++ resolved
@@ -5,12 +5,9 @@
 import ScanScreen from '../scan/scan';
 import StockScreen from '../Stock/stock';
 import WalletScreen from '../Wallet/Wallet';
-<<<<<<< HEAD
 import DictionaryScreen from '../dictionary/dictionary';
 import ChatScreen from '../Chat/Chat';
-=======
 import { DictionaryNavigator } from '../../navigation/DictionaryNavigator';
->>>>>>> dcecca75
 
 const Drawer = createDrawerNavigator();
 
@@ -26,19 +23,14 @@
   return (
     <Drawer.Navigator
       drawerContent={(props) => <SideBar {...props} />}
-      screenOptions={{ headerShown: true }}
-    >
-      <Drawer.Screen 
-        name="HomeContent" 
-        component={HomeContent}
-        options={{ title: 'Home' }}
-      />
+      screenOptions={{ headerShown: true }}>
+      <Drawer.Screen name="HomeContent" component={HomeContent} options={{ title: 'Home' }} />
       <Drawer.Screen name="Chat" component={ChatScreen} />
       <Drawer.Screen name="Scan" component={ScanScreen} />
       <Drawer.Screen name="Stock" component={StockScreen} />
       <Drawer.Screen name="Wallet" component={WalletScreen} />
-      <Drawer.Screen 
-        name="Dictionary" 
+      <Drawer.Screen
+        name="Dictionary"
         component={DictionaryNavigator}
         options={{ title: 'القاموس الزراعي' }}
       />
@@ -46,4 +38,4 @@
   );
 };
 
-export default HomeScreen;
+export default HomeScreen;