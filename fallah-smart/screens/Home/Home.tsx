--- conflicted
+++ resolved
@@ -10,11 +10,8 @@
   SafeAreaView,
   StatusBar,
   Alert,
-<<<<<<< HEAD
-  ImageBackground
-=======
+  ImageBackground,
   RefreshControl,
->>>>>>> 97c16873
 } from 'react-native';
 import { createDrawerNavigator } from '@react-navigation/drawer';
 import { MaterialIcons, FontAwesome5, Feather, MaterialCommunityIcons } from '@expo/vector-icons';
@@ -35,14 +32,12 @@
 import ScanHistoryScreen from '../scan/components/ScanHistoryScreen';
 import { DrawerNavigationProp } from '@react-navigation/drawer';
 
-
 const Drawer = createDrawerNavigator();
 
 // Update the weather API configuration
 const WEATHER_API_KEY = WEATHER_CONFIG.API_KEY;
 const WEATHER_API_URL = WEATHER_CONFIG.API_URL;
 
-<<<<<<< HEAD
 // Add this helper function at the top of the file
 const getTimeBasedWeatherIcon = () => {
   const hour = new Date().getHours();
@@ -68,32 +63,7 @@
   }
 };
 
-export const HomeContent = ({ navigation }) => {
-  const [weather, setWeather] = useState(null);
-  const [loading, setLoading] = useState(true);
-  const [error, setError] = useState(null);
-  const [timeIcon, setTimeIcon] = useState(getTimeBasedWeatherIcon());
-  const [showForecast, setShowForecast] = useState(false);
-=======
-interface WeatherData {
-  current?: {
-    condition?: {
-      text?: string;
-    };
-    temp_c?: number;
-  };
-  forecast?: {
-    forecastday?: Array<{
-      day?: {
-        mintemp_c?: number;
-      };
-    }>;
-  };
-  location?: {
-    name?: string;
-    country?: string;
-  };
-}
+
 
 interface HomeContentProps {
   navigation: DrawerNavigationProp<any>;
@@ -105,12 +75,13 @@
 }
 
 export const HomeContent = ({ navigation, route }: HomeContentProps) => {
-  const [weather, setWeather] = useState<WeatherData | null>(null);
+  const [weather, setWeather] = useState(null);
   const [loading, setLoading] = useState(true);
   const [error, setError] = useState<string | null>(null);
+  const [timeIcon, setTimeIcon] = useState(getTimeBasedWeatherIcon());
+  const [showForecast, setShowForecast] = useState(false);
   const [refreshing, setRefreshing] = useState(false);
   const [scanHistoryRefreshTrigger, setScanHistoryRefreshTrigger] = useState(0);
->>>>>>> 97c16873
 
   useEffect(() => {
     fetchWeatherData();
