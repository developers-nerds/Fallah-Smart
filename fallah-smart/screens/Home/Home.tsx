import React, { useState, useEffect } from 'react';
import {
  View,
  Text,
  StyleSheet,
  ScrollView,
  TouchableOpacity,
  Image,
  ActivityIndicator,
  SafeAreaView,
  StatusBar,
  Alert,
<<<<<<< HEAD
  ImageBackground
=======
>>>>>>> 937954c6
} from 'react-native';
import { createDrawerNavigator } from '@react-navigation/drawer';
import { MaterialIcons, FontAwesome5, Feather, MaterialCommunityIcons } from '@expo/vector-icons';
import axios from 'axios';
import * as Location from 'expo-location';
import { theme } from '../../theme/theme';
import SideBar from '../../navigation/sideBar';
import ScanScreen from '../scan/scan';
import StockScreen from '../Stock/stock';
import WalletScreen from '../Wallet/Wallet';
import DictionaryScreen from '../dictionary/dictionary';
import ChatScreen from '../Chat/Chat';
import { DictionaryNavigator } from '../../navigation/DictionaryNavigator';
import Marketplace from '../Marketplace/marketplace';
import { WEATHER_CONFIG } from '../../api/apiConfig';


const Drawer = createDrawerNavigator();

// Update the weather API configuration
const WEATHER_API_KEY = WEATHER_CONFIG.API_KEY;
const WEATHER_API_URL = WEATHER_CONFIG.API_URL;

// Add this helper function at the top of the file
const getTimeBasedWeatherIcon = () => {
  const hour = new Date().getHours();
  
  if (hour >= 6 && hour < 18) {
    return {
      icon: 'weather-sunny',
      color: '#FDB813',
      backgroundColor: 'rgba(255, 255, 255, 0.15)', // More transparent
      text: 'Day',
      textColor: '#FFFFFF', // White text for better contrast
      backgroundImage: require('../../assets/images/weather/sun.png')
    };
  } else {
    return {
      icon: 'weather-night',
      color: '#FFFFFF', // White icon for night
      backgroundColor: 'rgba(0, 0, 0, 0.2)', // Darker, more transparent overlay
      text: 'Night',
      textColor: '#FFFFFF',
      backgroundImage: require('../../assets/images/weather/moon.png')
    };
  }
};

export const HomeContent = ({ navigation }) => {
  const [weather, setWeather] = useState(null);
  const [loading, setLoading] = useState(true);
  const [error, setError] = useState(null);
  const [timeIcon, setTimeIcon] = useState(getTimeBasedWeatherIcon());

  useEffect(() => {
    fetchWeatherData();
    
    // Update time icon every minute
    const interval = setInterval(() => {
      setTimeIcon(getTimeBasedWeatherIcon());
    }, 60000);
    
    return () => clearInterval(interval);
  }, []);

  // Fetch weather data from API
  const fetchWeatherData = async () => {
    try {
      setLoading(true);

      // Try to get user's location for more accurate weather
      let locationQuery = 'Tunisia'; // Default to Tunisia

      try {
        let { status } = await Location.requestForegroundPermissionsAsync();
        if (status === 'granted') {
          const location = await Location.getCurrentPositionAsync({});
          locationQuery = `${location.coords.latitude},${location.coords.longitude}`;
        }
      } catch (locationError) {
        console.log('Location permission not granted, using default location');
      }

      // Fetch weather data
      const response = await axios.get(WEATHER_API_URL, {
        params: {
          key: WEATHER_API_KEY,
          q: locationQuery,
          days: 7,
          aqi: 'no',
        },
      });

      setWeather(response.data);
      setError(null);
    } catch (err) {
      console.error('Error fetching weather data:', err);
      setError('Failed to load weather data');
    } finally {
      setLoading(false);
    }
  };

  // Format date to display as "Today, 3 Mar"
  const formatDate = () => {
    const months = [
      'Jan',
      'Feb',
      'Mar',
      'Apr',
      'May',
      'Jun',
      'Jul',
      'Aug',
      'Sep',
      'Oct',
      'Nov',
      'Dec',
    ];
    const now = new Date();
    const date = now.getDate();
    const month = months[now.getMonth()];

    return `Today, ${date} ${month}`;
  };

  // Navigation functions
  const goToPlantDoctor = () => {
    navigation.navigate('Scan');
  };

  const goToFertilizerCalculator = () => {
    // Navigate to fertilizer calculator screen
    Alert.alert('Fertilizer Calculator', 'This feature is coming soon!');
  };

  const goToPestsAndDiseases = () => {
    // Navigate to pests and diseases screen
    Alert.alert('Pests & Diseases', 'This feature is coming soon!');
  };

  const goToCultivationTips = () => {
    // Navigate to cultivation tips screen
    Alert.alert('Cultivation Tips', 'This feature is coming soon!');
  };

  const goToPestAlert = () => {
    // Navigate to pest alert screen
    Alert.alert('Pest Alerts', 'This feature is coming soon!');
  };

  return (
    <SafeAreaView style={styles.safeArea}>
      <StatusBar barStyle="dark-content" backgroundColor={theme.colors.neutral.surface} />

      <ScrollView style={styles.container} showsVerticalScrollIndicator={false}>
        {/* Weather Card */}
        <View style={styles.weatherSection}>
<<<<<<< HEAD
          <ImageBackground
            source={timeIcon.backgroundImage}
            style={styles.weatherCard}
            imageStyle={styles.weatherCardImage}
            resizeMode="cover"
          >
            <View style={[styles.weatherCardOverlay, { backgroundColor: timeIcon.backgroundColor }]}>
              {loading ? (
                <ActivityIndicator size="large" color={theme.colors.primary.base} />
              ) : error ? (
                <Text style={styles.errorText}>{error}</Text>
              ) : (
                <>
                  <View style={styles.weatherHeader}>
                    <View style={styles.weatherInfo}>
                      <View style={styles.timeIconContainer}>
                        <MaterialCommunityIcons 
                          name={timeIcon.icon} 
                          size={24} 
                          color={timeIcon.color}
                        />
                        <Text style={[styles.weatherTime, { color: timeIcon.textColor }]}>
                          {timeIcon.text}
                        </Text>
                      </View>
                      <Text style={[styles.weatherDate, { color: timeIcon.textColor }]}>
                        {formatDate()}
                      </Text>
                      <Text style={[styles.weatherCondition, { color: timeIcon.textColor }]}>
                        {weather?.current?.condition?.text || 'Clear'} • {Math.round(weather?.current?.temp_c || 24)}°C / {Math.round(weather?.forecast?.forecastday?.[0]?.day?.mintemp_c || 20)}°C
                      </Text>
                    </View>
                    <Text style={[styles.weatherTemp, { color: timeIcon.textColor }]}>
                      {Math.round(weather?.current?.temp_c || 24)}°C
                    </Text>
                  </View>
                  <View style={styles.locationInfo}>
                    <MaterialIcons 
                      name="location-on" 
                      size={14} 
                      color="#FFFFFF"
                    />
                    <Text style={[styles.locationText, { color: timeIcon.textColor }]}>
                      {weather?.location?.name 
                        ? `${weather.location.name}, ${weather.location.country}` 
                        : 'Please activate your GPS to receive weather information'}
                    </Text>
                  </View>
                </>
              )}
            </View>
          </ImageBackground>
=======
          <View style={styles.weatherCard}>
            {loading ? (
              <ActivityIndicator size="large" color={theme.colors.primary.base} />
            ) : error ? (
              <Text style={styles.errorText}>{error}</Text>
            ) : (
              <>
                <View style={styles.weatherHeader}>
                  <View>
                    <Text style={styles.weatherDate}>{formatDate()}</Text>
                    <Text style={styles.weatherCondition}>
                      {weather?.current?.condition?.text || 'Clear'} •{' '}
                      {Math.round(weather?.current?.temp_c || 24)}°C /{' '}
                      {Math.round(weather?.forecast?.forecastday?.[0]?.day?.mintemp_c || 20)}°C
                    </Text>
                  </View>
                  <Text style={styles.weatherTemp}>
                    {Math.round(weather?.current?.temp_c || 24)}°C
                  </Text>
                </View>
                <View style={styles.locationInfo}>
                  <MaterialIcons name="location-on" size={18} color={theme.colors.primary.base} />
                  <Text style={styles.locationText}>
                    {weather?.location?.name
                      ? `${weather.location.name}, ${weather.location.country}`
                      : 'Please activate your GPS to receive weather information'}
                  </Text>
                </View>
              </>
            )}
          </View>
>>>>>>> 937954c6
        </View>

        {/* Heal your crop section */}
        <View style={styles.sectionContainer}>
          <Text style={styles.sectionTitle}>Heal your crop</Text>
          <View style={styles.healCropCard}>
            <View style={styles.healCropSteps}>
              <View style={styles.stepItem}>
                <View style={styles.stepIconContainer}>
                  <FontAwesome5 name="leaf" size={24} color={theme.colors.primary.base} />
                </View>
                <Text style={styles.stepText}>Take a picture</Text>
              </View>

              <MaterialIcons
                name="chevron-right"
                size={24}
                color={theme.colors.neutral.gray.base}
                style={styles.stepArrow}
              />

              <View style={styles.stepItem}>
                <View style={styles.stepIconContainer}>
                  <Feather name="file-text" size={24} color={theme.colors.primary.base} />
                </View>
                <Text style={styles.stepText}>See diagnosis</Text>
              </View>

              <MaterialIcons
                name="chevron-right"
                size={24}
                color={theme.colors.neutral.gray.base}
                style={styles.stepArrow}
              />

              <View style={styles.stepItem}>
                <View style={styles.stepIconContainer}>
                  <MaterialIcons
                    name="medical-services"
                    size={24}
                    color={theme.colors.primary.base}
                  />
                </View>
                <Text style={styles.stepText}>Get medicine</Text>
              </View>
            </View>

            <TouchableOpacity style={styles.takePictureButton} onPress={goToPlantDoctor}>
              <Text style={styles.takePictureButtonText}>Take a picture</Text>
            </TouchableOpacity>
          </View>
        </View>

        {/* Feature Cards */}
        <View style={styles.sectionContainer}>
          <View style={styles.featuresGrid}>
            <TouchableOpacity style={styles.featureCard} onPress={goToFertilizerCalculator}>
              <View style={styles.featureIconContainer}>
                <FontAwesome5 name="calculator" size={20} color={theme.colors.primary.base} />
              </View>
              <Text style={styles.featureTitle}>Fertilizer calculator</Text>
              <MaterialIcons
                name="chevron-right"
                size={20}
                color={theme.colors.neutral.gray.base}
              />
            </TouchableOpacity>

            <TouchableOpacity style={styles.featureCard} onPress={goToPestsAndDiseases}>
              <View style={styles.featureIconContainer}>
                <MaterialCommunityIcons
                  name="bug-outline"
                  size={20}
                  color={theme.colors.primary.base}
                />
              </View>
              <Text style={styles.featureTitle}>Pests & diseases</Text>
              <MaterialIcons
                name="chevron-right"
                size={20}
                color={theme.colors.neutral.gray.base}
              />
            </TouchableOpacity>

            <TouchableOpacity style={styles.featureCard} onPress={goToCultivationTips}>
              <View style={styles.featureIconContainer}>
                <MaterialCommunityIcons name="sprout" size={20} color={theme.colors.primary.base} />
              </View>
              <Text style={styles.featureTitle}>Cultivation Tips</Text>
              <MaterialIcons
                name="chevron-right"
                size={20}
                color={theme.colors.neutral.gray.base}
              />
            </TouchableOpacity>

            <TouchableOpacity style={styles.featureCard} onPress={goToPestAlert}>
              <View style={styles.featureIconContainer}>
                <MaterialIcons name="warning" size={20} color={theme.colors.primary.base} />
              </View>
              <Text style={styles.featureTitle}>Pests and Disease Alert</Text>
              <MaterialIcons
                name="chevron-right"
                size={20}
                color={theme.colors.neutral.gray.base}
              />
            </TouchableOpacity>
          </View>
        </View>
      </ScrollView>
    </SafeAreaView>
  );
};

const HomeScreen = () => {
  return (
    <Drawer.Navigator
      drawerContent={(props) => <SideBar {...props} />}
      screenOptions={{ headerShown: true }}>
      <Drawer.Screen name="HomeContent" component={HomeContent} options={{ title: 'Home' }} />
      <Drawer.Screen name="Chat" component={ChatScreen} />
      <Drawer.Screen name="Scan" component={ScanScreen} />
      <Drawer.Screen name="Stock" component={StockScreen} />
      <Drawer.Screen name="Wallet" component={WalletScreen} />
      <Drawer.Screen
        name="Dictionary"
        component={DictionaryNavigator}
        options={{ title: 'القاموس الزراعي' }}
      />
      <Drawer.Screen name="Marketplace" component={Marketplace} />
    </Drawer.Navigator>
  );
};

const styles = StyleSheet.create({
  safeArea: {
    flex: 1,
    backgroundColor: theme.colors.neutral.background,
  },
  container: {
    flex: 1,
    padding: 16,
  },
  weatherSection: {
    marginVertical: 12,
    borderRadius: 16,
    overflow: 'hidden',
    shadowColor: '#000',
    shadowOffset: { width: 0, height: 2 },
    shadowOpacity: 0.15,
    shadowRadius: 6,
    elevation: 4,
  },
  weatherCard: {
    height: 160,
    borderRadius: 16,
    overflow: 'hidden',
  },
  weatherCardImage: {
    width: '100%',
    height: '100%',
    position: 'absolute',
    opacity: 1, // Full opacity for the image
  },
  weatherCardOverlay: {
    padding: 14,
    flex: 1,
    borderRadius: 16,
    background: 'linear-gradient(180deg, rgba(0,0,0,0) 0%, rgba(0,0,0,0.4) 100%)',
  },
  weatherHeader: {
    flexDirection: 'row',
    justifyContent: 'space-between',
    alignItems: 'flex-start',
    marginBottom: 12,
  },
  weatherInfo: {
    flex: 1,
  },
  timeIconContainer: {
    flexDirection: 'row',
    alignItems: 'center',
    marginBottom: 8,
    backgroundColor: 'rgba(255, 255, 255, 0.15)',
    padding: 6,
    borderRadius: 10,
    alignSelf: 'flex-start',
  },
  weatherTime: {
    marginLeft: 6,
    fontSize: 14,
    fontFamily: theme.fonts.semiBold,
    color: '#FFFFFF',
    textShadowColor: 'rgba(0, 0, 0, 0.75)',
    textShadowOffset: { width: 1, height: 1 },
    textShadowRadius: 3,
  },
  weatherDate: {
    fontSize: 18,
    fontFamily: theme.fonts.bold,
    marginBottom: 6,
    color: '#FFFFFF',
    textShadowColor: 'rgba(0, 0, 0, 0.75)',
    textShadowOffset: { width: 1, height: 1 },
    textShadowRadius: 3,
  },
  weatherCondition: {
    fontSize: 14,
    fontFamily: theme.fonts.medium,
    color: '#FFFFFF',
    textShadowColor: 'rgba(0, 0, 0, 0.75)',
    textShadowOffset: { width: 1, height: 1 },
    textShadowRadius: 3,
    opacity: 0.9,
  },
  weatherTemp: {
    fontSize: 28,
    fontFamily: theme.fonts.bold,
    color: '#FFFFFF',
    textShadowColor: 'rgba(0, 0, 0, 0.75)',
    textShadowOffset: { width: 2, height: 2 },
    textShadowRadius: 4,
  },
  locationInfo: {
    flexDirection: 'row',
    alignItems: 'center',
    marginTop: 12,
    backgroundColor: 'rgba(255, 255, 255, 0.15)',
    padding: 6,
    borderRadius: 10,
    alignSelf: 'flex-start',
  },
  locationText: {
    marginLeft: 4,
    fontSize: 12,
    fontFamily: theme.fonts.medium,
    color: '#FFFFFF',
    textShadowColor: 'rgba(0, 0, 0, 0.75)',
    textShadowOffset: { width: 1, height: 1 },
    textShadowRadius: 3,
  },
  okButton: {
    alignSelf: 'flex-end',
    marginTop: 12,
  },
  okButtonText: {
    fontSize: 16,
    fontFamily: theme.fonts.bold,
    color: theme.colors.primary.base,
  },
  errorText: {
    fontSize: 16,
    fontFamily: theme.fonts.regular,
    color: theme.colors.error,
    textAlign: 'center',
    padding: 16,
  },
  sectionContainer: {
    marginBottom: 20,
  },
  sectionTitle: {
    fontSize: 20,
    fontFamily: theme.fonts.bold,
    color: theme.colors.neutral.textPrimary,
    marginBottom: 12,
  },
  healCropCard: {
    backgroundColor: theme.colors.neutral.surface,
    borderRadius: 16,
    padding: 20,
    shadowColor: '#000',
    shadowOffset: { width: 0, height: 2 },
    shadowOpacity: 0.1,
    shadowRadius: 4,
    elevation: 2,
  },
  healCropSteps: {
    flexDirection: 'row',
    justifyContent: 'space-between',
    alignItems: 'center',
    marginBottom: 24,
  },
  stepItem: {
    alignItems: 'center',
    width: 80,
  },
  stepIconContainer: {
    width: 60,
    height: 60,
    borderRadius: 30,
    borderWidth: 1,
    borderColor: theme.colors.primary.light,
    backgroundColor: theme.colors.neutral.surface,
    justifyContent: 'center',
    alignItems: 'center',
    marginBottom: 8,
  },
  stepText: {
    fontSize: 12,
    fontFamily: theme.fonts.medium,
    color: theme.colors.neutral.textSecondary,
    textAlign: 'center',
  },
  stepArrow: {
    marginTop: -20,
  },
  takePictureButton: {
    backgroundColor: theme.colors.primary.base,
    borderRadius: 8,
    paddingVertical: 14,
    alignItems: 'center',
  },
  takePictureButtonText: {
    color: theme.colors.neutral.surface,
    fontSize: 16,
    fontFamily: theme.fonts.bold,
  },
  featuresGrid: {
    flexDirection: 'row',
    flexWrap: 'wrap',
    justifyContent: 'space-between',
  },
  featureCard: {
    backgroundColor: theme.colors.neutral.surface,
    borderRadius: 16,
    width: '48%',
    padding: 16,
    marginBottom: 16,
    shadowColor: '#000',
    shadowOffset: { width: 0, height: 2 },
    shadowOpacity: 0.1,
    shadowRadius: 4,
    elevation: 2,
    flexDirection: 'row',
    alignItems: 'center',
  },
  featureIconContainer: {
    width: 40,
    height: 40,
    borderRadius: 20,
    backgroundColor: theme.colors.primary.lightest || '#E6F7FF',
    justifyContent: 'center',
    alignItems: 'center',
    marginRight: 12,
  },
  featureTitle: {
    fontSize: 14,
    fontFamily: theme.fonts.medium,
    color: theme.colors.neutral.textPrimary,
    flex: 1,
  },
});

export default HomeScreen;<|MERGE_RESOLUTION|>--- conflicted
+++ resolved
@@ -10,10 +10,7 @@
   SafeAreaView,
   StatusBar,
   Alert,
-<<<<<<< HEAD
   ImageBackground
-=======
->>>>>>> 937954c6
 } from 'react-native';
 import { createDrawerNavigator } from '@react-navigation/drawer';
 import { MaterialIcons, FontAwesome5, Feather, MaterialCommunityIcons } from '@expo/vector-icons';
@@ -172,7 +169,6 @@
       <ScrollView style={styles.container} showsVerticalScrollIndicator={false}>
         {/* Weather Card */}
         <View style={styles.weatherSection}>
-<<<<<<< HEAD
           <ImageBackground
             source={timeIcon.backgroundImage}
             style={styles.weatherCard}
@@ -225,39 +221,6 @@
               )}
             </View>
           </ImageBackground>
-=======
-          <View style={styles.weatherCard}>
-            {loading ? (
-              <ActivityIndicator size="large" color={theme.colors.primary.base} />
-            ) : error ? (
-              <Text style={styles.errorText}>{error}</Text>
-            ) : (
-              <>
-                <View style={styles.weatherHeader}>
-                  <View>
-                    <Text style={styles.weatherDate}>{formatDate()}</Text>
-                    <Text style={styles.weatherCondition}>
-                      {weather?.current?.condition?.text || 'Clear'} •{' '}
-                      {Math.round(weather?.current?.temp_c || 24)}°C /{' '}
-                      {Math.round(weather?.forecast?.forecastday?.[0]?.day?.mintemp_c || 20)}°C
-                    </Text>
-                  </View>
-                  <Text style={styles.weatherTemp}>
-                    {Math.round(weather?.current?.temp_c || 24)}°C
-                  </Text>
-                </View>
-                <View style={styles.locationInfo}>
-                  <MaterialIcons name="location-on" size={18} color={theme.colors.primary.base} />
-                  <Text style={styles.locationText}>
-                    {weather?.location?.name
-                      ? `${weather.location.name}, ${weather.location.country}`
-                      : 'Please activate your GPS to receive weather information'}
-                  </Text>
-                </View>
-              </>
-            )}
-          </View>
->>>>>>> 937954c6
         </View>
 
         {/* Heal your crop section */}
