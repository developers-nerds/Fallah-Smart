--- conflicted
+++ resolved
@@ -20,7 +20,6 @@
   };
 }
 
-<<<<<<< HEAD
 // Interface for quiz data
 interface Quiz {
   id: number;
@@ -31,14 +30,11 @@
   updatedAt: string;
 }
 
-=======
->>>>>>> 905226a3
 // Chart data interface
 interface CategoryData {
   name: string;
   value: number;
 }
-<<<<<<< HEAD
 
 // Education chart data interface
 interface EducationData {
@@ -58,13 +54,10 @@
   User?: any;
   Education_Quiz?: Quiz;
 }
-=======
->>>>>>> 905226a3
 
 function Dashboard() {
   const { accessToken } = useAppSelector((state) => state.auth);
   const [blogs, setBlogs] = useState<Blog[]>([]);
-<<<<<<< HEAD
   const [quizzes, setQuizzes] = useState<Quiz[]>([]);
   const [users, setUsers] = useState<any[]>([]);
   const [userProgress, setUserProgress] = useState<UserProgress[]>([]);
@@ -74,11 +67,6 @@
   const [educationError, setEducationError] = useState<string | null>(null);
   const [categoryData, setCategoryData] = useState<CategoryData[]>([]);
   const [educationData, setEducationData] = useState<EducationData[]>([]);
-=======
-  const [loading, setLoading] = useState(true);
-  const [error, setError] = useState<string | null>(null);
-  const [categoryData, setCategoryData] = useState<CategoryData[]>([]);
->>>>>>> 905226a3
   const [blogStats, setBlogStats] = useState({
     total: 0,
     categories: 0,
@@ -86,7 +74,6 @@
     newest: '',
     mostPopular: ''
   });
-<<<<<<< HEAD
   const [educationStats, setEducationStats] = useState({
     totalUsers: 0,
     totalQuizzes: 0,
@@ -94,16 +81,15 @@
     cropLessons: 0,
     activeUsers: 0
   });
-=======
->>>>>>> 905226a3
+
+  // Colors for charts
+  const COLORS = ['#4F7942', '#8FBC8F', '#2E8B57', '#3CB371', '#90EE90', '#006400'];
+  const EDUCATION_COLORS = ['#FFC107', '#16A3A9', '#DC3545', '#FD7E14'];
 
   // Fetch blogs on component mount
   useEffect(() => {
     fetchBlogs();
-<<<<<<< HEAD
     fetchEducationData();
-=======
->>>>>>> 905226a3
   }, [accessToken]);
 
   const fetchBlogs = async () => {
@@ -131,7 +117,6 @@
     }
   };
 
-<<<<<<< HEAD
   // Fetch education data (quizzes and users)
   const fetchEducationData = async () => {
     try {
@@ -205,8 +190,6 @@
     }
   };
 
-=======
->>>>>>> 905226a3
   // Process blog data for charts and stats
   const processData = (blogData: Blog[]) => {
     // Category distribution
@@ -252,7 +235,6 @@
     });
   };
 
-<<<<<<< HEAD
   // Process education data for charts and stats
   const processEducationData = (quizData: Quiz[], userData: any[], progressData: UserProgress[]) => {
     // Count animal and crop lessons
@@ -293,14 +275,6 @@
     
     setEducationData(educationChartData);
   };
-
-  // Colors for charts
-  const COLORS = ['#4F7942', '#8FBC8F', '#2E8B57', '#3CB371', '#90EE90', '#006400'];
-  const EDUCATION_COLORS = ['#FFC107', '#16A3A9', '#DC3545', '#FD7E14'];
-=======
-  // Colors for charts
-  const COLORS = ['#4F7942', '#8FBC8F', '#2E8B57', '#3CB371', '#90EE90', '#006400'];
->>>>>>> 905226a3
 
   // Format date for display
   const formatDate = (dateString: string) => {
@@ -486,7 +460,7 @@
         </div>
       </div>
     </>
-  )
-}
-
-export default Dashboard
+  );
+}
+
+export default Dashboard;