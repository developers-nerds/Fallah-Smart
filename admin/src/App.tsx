import { Route, Routes, Navigate } from 'react-router-dom';
import LoginForm from './components/LoginForm';
import PrivateRoute from './components/PrivateRoute';
import Dashboard from './pages/Dashboard';
import Profile from './pages/Profile';
import ProtectedLayout from './components/ProtectedLayout';
import Stock from "./pages/Stock"
import Marketplace from "./pages/Marketplace"
import AiChat from "./pages/AiChat"
import Wallet from "./pages/Wallet"
import Education from "./pages/Education"
import Blogs from "./pages/Blogs"
<<<<<<< HEAD
import Categories from './pages/Categories'
=======
import { useAppSelector } from './redux/store';
>>>>>>> ded8be91

function App() {
  const { isAuthenticated } = useAppSelector((state) => state.auth);
  
  return (
    <Routes>
<<<<<<< HEAD
      <Route path="/" element={<RootLayout />}>
        <Route index element={<Dashboard />} />
        <Route path="/stock" element={<Stock />} />
        <Route path="/marketplace" element={<Marketplace />} />
        <Route path="/ai-chat" element={<AiChat />} />
        <Route path="/categories" element={<Categories />} />
        <Route path="/wallet" element={<Wallet />} />
        <Route path="/education" element={<Education />} />
        <Route path="/blogs" element={<Blogs />} />
=======
      {/* Public routes */}
      <Route path="/" element={
        isAuthenticated ? <Navigate to="/dashboard" replace /> : <LoginForm />
      } />

      {/* Protected routes */}
      <Route element={<PrivateRoute />}>
        <Route element={<ProtectedLayout />}>
          <Route path="/dashboard" element={<Dashboard />} />
          <Route path="/profile" element={<Profile />} />
          <Route path="/stock" element={<Stock />} />
          <Route path="/marketplace" element={<Marketplace />} />
          <Route path="/ai-chat" element={<AiChat />} />
          <Route path="/wallet" element={<Wallet />} />
          <Route path="/education" element={<Education />} />
          <Route path="/blogs" element={<Blogs />} />
        </Route>
>>>>>>> ded8be91
      </Route>
      
      {/* Catch all - redirect to dashboard if authenticated, login otherwise */}
      <Route path="*" element={
        isAuthenticated ? <Navigate to="/dashboard" replace /> : <Navigate to="/" replace />
      } />
    </Routes>
  );
}

export default App;
<|MERGE_RESOLUTION|>--- conflicted
+++ resolved
@@ -10,28 +10,14 @@
 import Wallet from "./pages/Wallet"
 import Education from "./pages/Education"
 import Blogs from "./pages/Blogs"
-<<<<<<< HEAD
 import Categories from './pages/Categories'
-=======
 import { useAppSelector } from './redux/store';
->>>>>>> ded8be91
 
 function App() {
   const { isAuthenticated } = useAppSelector((state) => state.auth);
   
   return (
     <Routes>
-<<<<<<< HEAD
-      <Route path="/" element={<RootLayout />}>
-        <Route index element={<Dashboard />} />
-        <Route path="/stock" element={<Stock />} />
-        <Route path="/marketplace" element={<Marketplace />} />
-        <Route path="/ai-chat" element={<AiChat />} />
-        <Route path="/categories" element={<Categories />} />
-        <Route path="/wallet" element={<Wallet />} />
-        <Route path="/education" element={<Education />} />
-        <Route path="/blogs" element={<Blogs />} />
-=======
       {/* Public routes */}
       <Route path="/" element={
         isAuthenticated ? <Navigate to="/dashboard" replace /> : <LoginForm />
@@ -45,11 +31,11 @@
           <Route path="/stock" element={<Stock />} />
           <Route path="/marketplace" element={<Marketplace />} />
           <Route path="/ai-chat" element={<AiChat />} />
-          <Route path="/wallet" element={<Wallet />} />
+          <Route path="/categories" element={<Categories />} />
+        <Route path="/wallet" element={<Wallet />} />
           <Route path="/education" element={<Education />} />
           <Route path="/blogs" element={<Blogs />} />
         </Route>
->>>>>>> ded8be91
       </Route>
       
       {/* Catch all - redirect to dashboard if authenticated, login otherwise */}
