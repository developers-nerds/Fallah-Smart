{
  "name": "admin",
  "private": true,
  "version": "0.0.0",
  "type": "module",
  "scripts": {
    "dev": "vite",
    "build": "tsc -b && vite build",
    "lint": "eslint .",
    "preview": "vite preview"
  },
  "dependencies": {
    "@mdi/js": "^7.4.47",
    "@mdi/react": "^1.6.1",
    "@radix-ui/react-avatar": "^1.0.4",
    "@radix-ui/react-dialog": "^1.0.5",
    "@radix-ui/react-dropdown-menu": "^2.0.6",
    "@radix-ui/react-slot": "^1.0.2",
    "@reduxjs/toolkit": "^2.6.1",
    "@types/node": "^22.13.11",
    "@types/recharts": "^1.8.29",
    "axios": "^1.8.4",
    "chart.js": "^4.4.8",
    "class-variance-authority": "^0.7.0",
    "clsx": "^2.1.0",
    "jwt-decode": "^4.0.0",
    "lucide-react": "^0.363.0",
    "react": "^18.2.0",
    "react-chartjs-2": "^5.3.0",
    "react-dom": "^18.2.0",
    "react-icon": "^1.0.0",
    "react-icons": "^5.5.0",
    "react-redux": "^9.2.0",
    "react-router-dom": "^6.22.3",
    "recharts": "^2.15.1",
<<<<<<< HEAD
=======
    "sweetalert2": "^11.17.2",
>>>>>>> 905226a3
    "tailwind-merge": "^2.2.2",
    "tailwindcss-animate": "^1.0.7"
  },
  "devDependencies": {
    "@types/react": "^18.2.66",
    "@types/react-dom": "^18.2.22",
    "@vitejs/plugin-react": "^4.2.1",
    "autoprefixer": "^10.4.21",
    "postcss": "^8.5.3",
    "tailwindcss": "^3.4.17",
    "typescript": "^5.4.2",
    "vite": "^5.1.6"
  }
}<|MERGE_RESOLUTION|>--- conflicted
+++ resolved
@@ -33,10 +33,7 @@
     "react-redux": "^9.2.0",
     "react-router-dom": "^6.22.3",
     "recharts": "^2.15.1",
-<<<<<<< HEAD
-=======
     "sweetalert2": "^11.17.2",
->>>>>>> 905226a3
     "tailwind-merge": "^2.2.2",
     "tailwindcss-animate": "^1.0.7"
   },
