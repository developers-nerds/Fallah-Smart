--- conflicted
+++ resolved
@@ -2,13 +2,8 @@
 const express = require("express");
 const cors = require("cors");
 const path = require('path');
-<<<<<<< HEAD
-const multer = require('multer');
 
 // Route imports
-=======
-const categoryRoutes = require('./routes/categoryRoutes');
->>>>>>> 693d3c68
 const transactionRoutes = require("./routes/transactionRoutes");
 const userRoutes = require("./routes/userRoutes");
 const stockRoutes = require("./routes/stockRoutes");
@@ -49,25 +44,7 @@
 app.use("/api/animal", animal);
 // Uncomment if you want to use this route
 // app.use("/api/animals", animalRoutes);
-<<<<<<< HEAD
 
-// Serve static files from uploads directory
-app.use('/api/uploads', express.static(path.join(__dirname, '../uploads')));
-
-// Add this middleware to handle file upload errors
-app.use((err, req, res, next) => {
-  if (err instanceof multer.MulterError) {
-    return res.status(400).json({
-      message: 'File upload error',
-      error: err.message
-    });
-  }
-  next(err);
-});
-
-=======
-app.use('/api/categories', categoryRoutes);
->>>>>>> 693d3c68
 // Test image endpoint
 app.get('/test-image', (req, res) => {
   res.send(`
