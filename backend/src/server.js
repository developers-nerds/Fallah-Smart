require('dotenv').config();
const express = require("express");
const app = express();
<<<<<<< HEAD
const port = process.env.PORT || 5000;
const cors = require("cors");
=======
const port = 5000;
const cors = require("cors")();
const userRoutes= require("./routes/userRoutes");
>>>>>>> 35b15701

app.use(cors());
app.use(express.urlencoded({ extended: true }));
app.use(express.json());
app.use("/api/users", userRoutes);
app.listen(port, () => {
  console.log(`Server is running on port ${port}`);
});<|MERGE_RESOLUTION|>--- conflicted
+++ resolved
@@ -1,14 +1,9 @@
 require('dotenv').config();
 const express = require("express");
 const app = express();
-<<<<<<< HEAD
-const port = process.env.PORT || 5000;
-const cors = require("cors");
-=======
 const port = 5000;
 const cors = require("cors")();
 const userRoutes= require("./routes/userRoutes");
->>>>>>> 35b15701
 
 app.use(cors());
 app.use(express.urlencoded({ extended: true }));
