require("dotenv").config();
const express = require("express");
const cors = require("cors");
const path = require('path');
const fs = require('fs');
const multer = require('multer');

// Route imports
const animalGastonRoutes = require("./routes/animalGastonRoutes");
const categoryRoutes = require('./routes/categoryRoutes');
const transactionRoutes = require("./routes/transactionRoutes");
const userRoutes = require("./routes/userRoutes");
const stockRoutes = require("./routes/stockRoutes");
const pesticideRoutes = require("./routes/pesticideRoutes");
const blogRoutes = require("./routes/blogRoutes");
const scanRoutes = require("./routes/scanRoutes");
const conversationRoutes = require("./routes/conversationRoutes");
const messageRoutes = require("./routes/messageRoutes");
const accountRoutes = require("./routes/accountRoutes");
const cropRoutes = require("./routes/crops");
const cropDetailsRoutes = require("./routes/cropsDetails");
const animalRoutes = require("./routes/animalRoutes");
const animalDetailsRoutes = require("./routes/animalsDetails");
const animal = require("./routes/animal");
const stockStatisticsRoutes = require("./routes/stockStatisticsRoutes");

const app = express();
const port = process.env.PORT;

// Middleware
app.use(cors());
app.use(express.json());
app.use(express.urlencoded({ extended: true }));

<<<<<<< HEAD
// Create uploads directory if it doesn't exist
const uploadsDir = path.join(__dirname, '../uploads');
const profilesDir = path.join(uploadsDir, 'profiles');
const commentsUploadsDir = path.join(uploadsDir, 'comments');

fs.mkdirSync(uploadsDir, { recursive: true });
fs.mkdirSync(profilesDir, { recursive: true });
fs.mkdirSync(commentsUploadsDir, { recursive: true });

// Add this after your middleware setup
app.use('/uploads', express.static(path.join(__dirname, '../uploads')));
=======
// Static files
app.use("/uploads", express.static(path.join(__dirname, "../uploads")));
>>>>>>> 937954c6

// Add error handling for multer
app.use((err, req, res, next) => {
  if (err instanceof multer.MulterError) {
    if (err.code === 'LIMIT_FILE_SIZE') {
      return res.status(400).json({
        message: 'File is too large. Maximum size is 5MB'
      });
    }
    return res.status(400).json({
      message: 'File upload error',
      error: err.message
    });
  }
  next(err);
});

// Routes
app.use("/api/transactions", transactionRoutes);
app.use("/api/users", userRoutes);
app.use("/api/stocks", stockRoutes);
app.use("/api/animals", animalGastonRoutes);
app.use('/api/pesticides', pesticideRoutes);
app.use("/api/blog", blogRoutes);
app.use("/api/scans", scanRoutes);
app.use("/api/conversations", conversationRoutes);
app.use("/api/messages", messageRoutes);
app.use("/api/accounts", accountRoutes);
app.use("/api/crops", cropRoutes);
app.use("/api/cropsDetails", cropDetailsRoutes);
app.use("/api/animalDetails", animalDetailsRoutes);
app.use("/api/animal", animal);
app.use("/api/stock-statistics", stockStatisticsRoutes);
app.use("/api/categories", categoryRoutes);

// Error handling middleware
app.use((err, req, res, next) => {
  console.error(err.stack);
  res.status(500).json({ message: 'Something went wrong!' });
});

// Test route for image serving

// Test image endpoint
app.get("/test-image", (req, res) => {
  res.send(`
    <html>
      <body>
        <h1>Image Test</h1>
        <img src="/uploads/test.jpg" style="max-width: 500px;" />
        <p>If you see the image above, your static file serving is working correctly.</p>
      </body>
    </html>
  `);
});

// Error handling middleware
app.use((err, req, res, next) => {
  console.error(err.stack);
  res.status(500).json({ message: "Something went wrong!" });
});

app.listen(port, () => {
  console.log(`Server is running on port ${port}`);
});<|MERGE_RESOLUTION|>--- conflicted
+++ resolved
@@ -32,7 +32,6 @@
 app.use(express.json());
 app.use(express.urlencoded({ extended: true }));
 
-<<<<<<< HEAD
 // Create uploads directory if it doesn't exist
 const uploadsDir = path.join(__dirname, '../uploads');
 const profilesDir = path.join(uploadsDir, 'profiles');
@@ -44,10 +43,6 @@
 
 // Add this after your middleware setup
 app.use('/uploads', express.static(path.join(__dirname, '../uploads')));
-=======
-// Static files
-app.use("/uploads", express.static(path.join(__dirname, "../uploads")));
->>>>>>> 937954c6
 
 // Add error handling for multer
 app.use((err, req, res, next) => {
