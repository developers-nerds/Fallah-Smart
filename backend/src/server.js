require('dotenv').config();
const express = require("express");
const cors = require("cors");
const userRoutes = require("./routes/userRoutes");
const stockRoutes = require("./routes/stockRoutes");
const animalRoutes = require("./routes/animalRoutes");
const pesticideRoutes = require('./routes/pesticideRoutes');

const app = express();
const port = process.env.PORT || 5000;

<<<<<<< HEAD
// Middleware
app.use(cors());
=======
app.use(cors());
app.use(express.urlencoded({ extended: true }));
>>>>>>> dcecca75
app.use(express.json());
app.use(express.urlencoded({ extended: true }));

// Routes
app.use("/api/users", userRoutes);
app.use("/api/stocks", stockRoutes);
app.use("/api/animals", animalRoutes);
app.use('/api/pesticides', pesticideRoutes);

// Error handling middleware
app.use((err, req, res, next) => {
  console.error(err.stack);
  res.status(500).json({ message: 'Something went wrong!' });
});

app.listen(port, () => {
  console.log(`Server is running on port ${port}`);
});<|MERGE_RESOLUTION|>--- conflicted
+++ resolved
@@ -9,13 +9,8 @@
 const app = express();
 const port = process.env.PORT || 5000;
 
-<<<<<<< HEAD
 // Middleware
 app.use(cors());
-=======
-app.use(cors());
-app.use(express.urlencoded({ extended: true }));
->>>>>>> dcecca75
 app.use(express.json());
 app.use(express.urlencoded({ extended: true }));
 
