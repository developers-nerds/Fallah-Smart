--- conflicted
+++ resolved
@@ -83,13 +83,6 @@
 });
 
 // Test route for image serving
-<<<<<<< HEAD
-// Uncomment if you want to use this route
-// app.use("/api/animals", animalRoutes);
-
-// Test image endpoint
-=======
->>>>>>> 6eb74d70
 app.get('/test-image', (req, res) => {
   res.send(`
     <html>
