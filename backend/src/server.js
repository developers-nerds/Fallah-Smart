--- conflicted
+++ resolved
@@ -58,15 +58,9 @@
 });
 
 // Test route for image serving
-<<<<<<< HEAD
-// Uncomment if you want to use this route
-// app.use("/api/animals", animalRoutes);
-app.use('/api/categories', categoryRoutes);
+
 // Test image endpoint
 app.get("/test-image", (req, res) => {
-=======
-app.get('/test-image', (req, res) => {
->>>>>>> 6eb74d70
   res.send(`
     <html>
       <body>
