const { faker } = require('@faker-js/faker');
const { Transactions } = require('../assossiation');

async function seedTransactions() {
  try {
    console.log("🌱 Seeding transactions...");

    const transactions = [
      {
        amount: 1200,
        type: "income",
        date: new Date("2024-03-01"),
        note: "Monthly Salary",
        categoryId: 1,
<<<<<<< HEAD
        accountId: 18
=======
        accountId: 1,
        createdAt: new Date(),
        updatedAt: new Date()
>>>>>>> 693d3c68
      },
      {
        amount: 400,
        type: "expense",
<<<<<<< HEAD
        date: new Date("2025-03-03"),
        note: "kaskrout",
        categoryId: 2,
        accountId: 18
=======
        date: new Date("2024-03-02"),
        note: "Rent Payment",
        categoryId: 3,
        accountId: 1,
        createdAt: new Date(),
        updatedAt: new Date()
>>>>>>> 693d3c68
      },
      {
        amount: 75,
        type: "expense",
        date: new Date("2024-03-03"),
        note: "Grocery Shopping",
        categoryId: 2,
<<<<<<< HEAD
        accountId: 18
=======
        accountId: 1,
        createdAt: new Date(),
        updatedAt: new Date()
>>>>>>> 693d3c68
      },
      {
        amount: 45,
        type: "expense",
<<<<<<< HEAD
        date: new Date("2025-03-03"),
        note: "pizza",
        categoryId: 2,
        accountId: 18
      },
      {
        amount: 50,
        type: "expense",
        date: new Date("2025-03-03"),
        note: "essence",
        categoryId: 4,
        accountId: 18
=======
        date: new Date("2024-03-03"),
        note: "Fuel",
        categoryId: 4,
        accountId: 1,
        createdAt: new Date(),
        updatedAt: new Date()
      },
      {
        amount: 300,
        type: "income",
        date: new Date("2024-03-04"),
        note: "Freelance Work",
        categoryId: 1,
        accountId: 1,
        createdAt: new Date(),
        updatedAt: new Date()
>>>>>>> 693d3c68
      },
      {
        amount: 60,
        type: "expense",
        date: new Date("2024-03-05"),
        note: "Internet Bill",
        categoryId: 5,
<<<<<<< HEAD
        accountId: 18
=======
        accountId: 1,
        createdAt: new Date(),
        updatedAt: new Date()
>>>>>>> 693d3c68
      },
      {
        amount: 35,
        type: "expense",
        date: new Date("2024-03-05"),
        note: "Restaurant",
        categoryId: 2,
<<<<<<< HEAD
        accountId: 18
      },
      {
        amount: 100,
        type: "income",
        date: new Date("2024-02-20"),
        note: "bousta",
        categoryId: 1,
        accountId: 18
      },
      {
        amount: 1000,
        type: "income",
        date: new Date("2024-02-20"),
        note: "cha9a9a",
        categoryId: 1,
        accountId: 18
=======
        accountId: 1,
        createdAt: new Date(),
        updatedAt: new Date()
>>>>>>> 693d3c68
      },
      {
        amount: 150,
        type: "expense",
<<<<<<< HEAD
        date: new Date("2024-02-20"),
        note: "mazout",
        categoryId: 4,
        accountId: 18
=======
        date: new Date("2024-03-06"),
        note: "Electricity Bill",
        categoryId: 5,
        accountId: 1,
        createdAt: new Date(),
        updatedAt: new Date()
>>>>>>> 693d3c68
      }
    ];

    // Bulk create with validation and error handling
    const createdTransactions = await Transactions.bulkCreate(transactions, {
      validate: true, // Validate each record before insertion
      individualHooks: true // Run any model hooks if they exist
    });

    console.log(`✅ Created ${createdTransactions.length} transactions`);
    return true;

  } catch (error) {
    console.error("❌ Error seeding transactions:", error);
    throw error;
  }
}
<<<<<<< HEAD
seedTransactions()
=======

// Only execute if called directly, not when imported
if (require.main === module) {
  seedTransactions()
    .then(() => process.exit(0))
    .catch((error) => {
      console.error('Seeding failed:', error);
      process.exit(1);
    });
}

>>>>>>> 693d3c68
module.exports = seedTransactions;<|MERGE_RESOLUTION|>--- conflicted
+++ resolved
@@ -12,30 +12,15 @@
         date: new Date("2024-03-01"),
         note: "Monthly Salary",
         categoryId: 1,
-<<<<<<< HEAD
         accountId: 18
-=======
-        accountId: 1,
-        createdAt: new Date(),
-        updatedAt: new Date()
->>>>>>> 693d3c68
       },
       {
         amount: 400,
         type: "expense",
-<<<<<<< HEAD
         date: new Date("2025-03-03"),
         note: "kaskrout",
         categoryId: 2,
         accountId: 18
-=======
-        date: new Date("2024-03-02"),
-        note: "Rent Payment",
-        categoryId: 3,
-        accountId: 1,
-        createdAt: new Date(),
-        updatedAt: new Date()
->>>>>>> 693d3c68
       },
       {
         amount: 75,
@@ -43,18 +28,11 @@
         date: new Date("2024-03-03"),
         note: "Grocery Shopping",
         categoryId: 2,
-<<<<<<< HEAD
         accountId: 18
-=======
-        accountId: 1,
-        createdAt: new Date(),
-        updatedAt: new Date()
->>>>>>> 693d3c68
       },
       {
         amount: 45,
         type: "expense",
-<<<<<<< HEAD
         date: new Date("2025-03-03"),
         note: "pizza",
         categoryId: 2,
@@ -67,24 +45,6 @@
         note: "essence",
         categoryId: 4,
         accountId: 18
-=======
-        date: new Date("2024-03-03"),
-        note: "Fuel",
-        categoryId: 4,
-        accountId: 1,
-        createdAt: new Date(),
-        updatedAt: new Date()
-      },
-      {
-        amount: 300,
-        type: "income",
-        date: new Date("2024-03-04"),
-        note: "Freelance Work",
-        categoryId: 1,
-        accountId: 1,
-        createdAt: new Date(),
-        updatedAt: new Date()
->>>>>>> 693d3c68
       },
       {
         amount: 60,
@@ -92,13 +52,7 @@
         date: new Date("2024-03-05"),
         note: "Internet Bill",
         categoryId: 5,
-<<<<<<< HEAD
         accountId: 18
-=======
-        accountId: 1,
-        createdAt: new Date(),
-        updatedAt: new Date()
->>>>>>> 693d3c68
       },
       {
         amount: 35,
@@ -106,7 +60,6 @@
         date: new Date("2024-03-05"),
         note: "Restaurant",
         categoryId: 2,
-<<<<<<< HEAD
         accountId: 18
       },
       {
@@ -124,28 +77,14 @@
         note: "cha9a9a",
         categoryId: 1,
         accountId: 18
-=======
-        accountId: 1,
-        createdAt: new Date(),
-        updatedAt: new Date()
->>>>>>> 693d3c68
       },
       {
         amount: 150,
         type: "expense",
-<<<<<<< HEAD
         date: new Date("2024-02-20"),
         note: "mazout",
         categoryId: 4,
         accountId: 18
-=======
-        date: new Date("2024-03-06"),
-        note: "Electricity Bill",
-        categoryId: 5,
-        accountId: 1,
-        createdAt: new Date(),
-        updatedAt: new Date()
->>>>>>> 693d3c68
       }
     ];
 
@@ -163,19 +102,5 @@
     throw error;
   }
 }
-<<<<<<< HEAD
 seedTransactions()
-=======
-
-// Only execute if called directly, not when imported
-if (require.main === module) {
-  seedTransactions()
-    .then(() => process.exit(0))
-    .catch((error) => {
-      console.error('Seeding failed:', error);
-      process.exit(1);
-    });
-}
-
->>>>>>> 693d3c68
 module.exports = seedTransactions;