const sequelize = require("./connection");
const { DataTypes } = require("sequelize");
//importing models
const Accounts = require("./models/Accounts")(sequelize, DataTypes);
const Animal_doc = require("./models/Animal _doc")(sequelize, DataTypes);
const AnimalDetails = require("./models/AnimalDetails")(sequelize, DataTypes);
const AnimalGaston = require("./models/AnimalGaston")(sequelize, DataTypes);
const BackupSync = require("./models/BackupSync")(sequelize, DataTypes);
const Category = require("./models/Categories")(sequelize, DataTypes);
const Comments = require("./models/Comments")(sequelize, DataTypes);
const Conversations = require("./models/Conversations")(sequelize, DataTypes);
const Crop = require("./models/Crop")(sequelize, DataTypes);
const CropDetails = require("./models/CropDetails")(sequelize, DataTypes);
const Likes = require("./models/likes")(sequelize, DataTypes);
const Media = require("./models/media")(sequelize, DataTypes);
const Messages = require("./models/Messages")(sequelize, DataTypes);
const Notification = require("./models/notification")(sequelize, DataTypes);
const Pesticide = require("./models/Pesticide")(sequelize, DataTypes);
const Posts = require("./models/Posts")(sequelize, DataTypes);
const Suppliers = require("./models/Suppliers")(sequelize, DataTypes);
const Specializations = require("./models/Specializations")(
  sequelize,
  DataTypes
);
const SupplierSpecializations = require("./models/SupplierSpecializations")(
  sequelize,
  DataTypes
);
const CropOrders = require("./models/CropOrders")(sequelize, DataTypes);
const CropListings = require("./models/CropListings")(sequelize, DataTypes);
const AuctionBids = require("./models/AuctionBids")(sequelize, DataTypes);
const Auctions = require("./models/Auctions")(sequelize, DataTypes);
const TradingCategories = require("./models/TradingCategoreies")(
  sequelize,
  DataTypes
);
const Location = require("./models/location")(sequelize, DataTypes);
const Recurring_Transactions = require("./models/Recurring_Transactions")(
  sequelize,
  DataTypes
);
const Scans = require("./models/Scans")(sequelize, DataTypes);
const Stock = require("./models/Stock")(sequelize, DataTypes);
const StockHistory = require("./models/StockHistory")(sequelize, DataTypes);
const Transactions = require("./models/Transactions")(sequelize, DataTypes);
const Users = require("./models/Users")(sequelize, DataTypes);
const Reports = require('./models/Reports')(sequelize, DataTypes);
const AdvisorApplications = require("./models/AdvisorApplications")(sequelize, DataTypes);

// Define associations
// For users

Users.hasMany(Conversations, {
  foreignKey: "userId",
  as: "conversations",
  onDelete: "CASCADE",
  onUpdate: "CASCADE",
});

Users.hasMany(Notification, {
  foreignKey: "userId",
  as: "notifications",
  onDelete: "CASCADE",
  onUpdate: "CASCADE",
});

// User and AnimalGaston associations
Users.hasMany(AnimalGaston, {
  foreignKey: "userId",
  as: "animals",
  onDelete: "CASCADE",
  onUpdate: "CASCADE",
});

AnimalGaston.belongsTo(Users, {
  foreignKey: "userId",
  as: "user",
});
Users.hasOne(Suppliers, {
  foreignKey: "userId",
  as: "supplier",
  onDelete: "CASCADE",
  onUpdate: "CASCADE",
});
Suppliers.belongsTo(Users, {
  foreignKey: "userId",
  as: "user",
});
// For scans

Suppliers.hasMany(CropListings, {
  foreignKey: "supplierId",
  as: "cropListings",
  onDelete: "CASCADE",
  onUpdate: "CASCADE",
});
CropListings.belongsTo(Suppliers, {
  foreignKey: "supplierId",
  as: "supplier",
});

Users.hasMany(CropOrders, {
  foreignKey: "userId",
  as: "cropOrders",
  onDelete: "CASCADE",
  onUpdate: "CASCADE",
});
CropOrders.belongsTo(Users, {
  foreignKey: "userId",
  as: "user",
});

Suppliers.hasMany(CropOrders, {
  foreignKey: "supplierId",
  as: "supplierOrders",
  onDelete: "CASCADE",
  onUpdate: "CASCADE",
});
CropOrders.belongsTo(Suppliers, {
  foreignKey: "supplierId",
  as: "supplier",
});

// 4. CropListings one-to-many with Auctions
CropListings.hasMany(Auctions, {
  foreignKey: "cropListingId",
  as: "auctions",
  onDelete: "CASCADE",
  onUpdate: "CASCADE",
});
Auctions.belongsTo(CropListings, {
  foreignKey: "cropListingId",
  as: "cropListing",
});

// 5. Auctions one-to-many with AuctionBids
Auctions.hasMany(AuctionBids, {
  foreignKey: "auctionId",
  as: "bids",
  onDelete: "CASCADE",
  onUpdate: "CASCADE",
});
AuctionBids.belongsTo(Auctions, {
  foreignKey: "auctionId",
  as: "auction",
});

// 6. TradingCategories one-to-many with CropListings (assuming this is what you meant instead of TradingCategories with itself)
TradingCategories.hasMany(CropListings, {
  foreignKey: "categoryId",
  as: "cropListings",
  onDelete: "CASCADE",
  onUpdate: "CASCADE",
});
CropListings.belongsTo(TradingCategories, {
  foreignKey: "categoryId",
  as: "category",
});

// 7. User one-to-one with Location
Users.hasOne(Location, {
  foreignKey: "userId",
  as: "location",
  onDelete: "CASCADE",
  onUpdate: "CASCADE",
});
Location.belongsTo(Users, {
  foreignKey: "userId",
  as: "user",
});

// 8. Suppliers one-to-many with Location
Suppliers.hasMany(Location, {
  foreignKey: "supplierId",
  as: "locations",
  onDelete: "CASCADE",
  onUpdate: "CASCADE",
});
Location.belongsTo(Suppliers, {
  foreignKey: "supplierId",
  as: "supplier",
});

// Additional associations to complete the relationships
AuctionBids.belongsTo(Users, {
  foreignKey: "userId",
  as: "bidder",
});
Users.hasMany(AuctionBids, {
  foreignKey: "userId",
  as: "auctionBids",
  onDelete: "CASCADE",
  onUpdate: "CASCADE",
});

// ... existing imports and associations ...
// Update User and Accounts association to Many-to-One with unique alias
Users.hasMany(Accounts, {
  foreignKey: "userId",
  as: "userAccounts", // Changed from "accounts"
  onDelete: "CASCADE",
  onUpdate: "CASCADE",
});

Accounts.belongsTo(Users, {
  foreignKey: "userId",
  as: "accountOwner", // Changed from "user"
});

// Add Category and Transactions association
Category.hasMany(Transactions, {
  foreignKey: "categoryId",
  as: "transactions",
  onDelete: "CASCADE",
  onUpdate: "CASCADE",
});

Transactions.belongsTo(Category, {
  foreignKey: "categoryId",
  as: "category",
});

// Add BackupSync associations with Transactions
BackupSync.belongsTo(Transactions, {
  foreignKey: "transactionId",
  as: "transaction",
});

Transactions.hasMany(BackupSync, {
  foreignKey: "transactionId",
  as: "backupSyncs",
  onDelete: "CASCADE",
  onUpdate: "CASCADE",
});

// Media associations with other tables
AnimalGaston.hasMany(Media, {
  foreignKey: "animalGastonId",
  as: "media",
  onDelete: "CASCADE",
  onUpdate: "CASCADE",
});

Media.belongsTo(AnimalGaston, {
  foreignKey: "animalGastonId",
  as: "animalGaston",
});

Animal_doc.hasMany(Media, {
  foreignKey: "animalDocId",
  as: "media",
  onDelete: "CASCADE",
  onUpdate: "CASCADE",
});

Media.belongsTo(Animal_doc, {
  foreignKey: "animalDocId",
  as: "animalDoc",
});

Category.hasMany(Media, {
  foreignKey: "categoryId",
  as: "media",
  onDelete: "CASCADE",
  onUpdate: "CASCADE",
});

Media.belongsTo(Category, {
  foreignKey: "categoryId",
  as: "category",
});

Comments.hasMany(Media, {
  foreignKey: "commentId",
  as: "media",
  onDelete: "CASCADE",
  onUpdate: "CASCADE",
});

Media.belongsTo(Comments, {
  foreignKey: "commentId",
  as: "comment",
});

Crop.hasMany(Media, {
  foreignKey: "cropId",
  as: "media",
  onDelete: "CASCADE",
  onUpdate: "CASCADE",
});

Media.belongsTo(Crop, {
  foreignKey: "cropId",
  as: "crop",
});

CropDetails.hasMany(Media, {
  foreignKey: "cropDetailsId",
  as: "media",
  onDelete: "CASCADE",
  onUpdate: "CASCADE",
});

Media.belongsTo(CropDetails, {
  foreignKey: "cropDetailsId",
  as: "cropDetails",
});

Posts.hasMany(Media, {
  foreignKey: "postId",
  as: "media",
  onDelete: "CASCADE",
});

Posts.belongsTo(Users, {
  foreignKey: "userId",
  as: "author",
});

Scans.hasMany(Media, {
  foreignKey: "scanId",
  as: "media",
  onDelete: "CASCADE",
  onUpdate: "CASCADE",
});

Media.belongsTo(Scans, {
  foreignKey: "scanId",
  as: "scan",
});

// For conversations
Conversations.hasMany(Messages, {
  foreignKey: "conversationId",
  as: "messages",
  onDelete: "CASCADE",
  onUpdate: "CASCADE",
});

Conversations.belongsTo(Users, {
  foreignKey: "userId",
  as: "user",
});

// For messages
Messages.belongsTo(Conversations, {
  foreignKey: "conversationId",
  as: "conversation",
});

// Animal and AnimalGaston associations
Crop.hasOne(CropDetails, {
  foreignKey: "cropId",
  onDelete: "CASCADE",
  onUpdate: "CASCADE",
});

CropDetails.belongsTo(Crop, {
  foreignKey: "cropId",
});

AnimalGaston.belongsTo(Animal_doc, {
  foreignKey: "animalId",
});

Animal_doc.hasOne(AnimalGaston, {
  foreignKey: "animalId",
  onDelete: "CASCADE",
  onUpdate: "CASCADE",
});

// User associations with StockHistory, UserAnimals, and Pesticide
Users.hasMany(StockHistory, {
  foreignKey: "userId",
  as: "stockHistories",
  onDelete: "CASCADE",
  onUpdate: "CASCADE",
});

StockHistory.belongsTo(Users, {
  foreignKey: "userId",
  as: "user",
});

StockHistory.hasMany(Stock, {
  foreignKey: "stockHistoryId",
  as: "stocks",
  onDelete: "CASCADE",
  onUpdate: "CASCADE",
});

Stock.belongsTo(StockHistory, {
  foreignKey: "stockHistoryId",
  as: "stockHistory",
});

Users.hasMany(Pesticide, {
  foreignKey: "userId",
  as: "pesticides",
  onDelete: "CASCADE",
  onUpdate: "CASCADE",
});

Pesticide.belongsTo(Users, {
  foreignKey: "userId",
  as: "user",
});

// User and Posts associations
Users.hasMany(Posts, {
  foreignKey: "userId",
  as: "posts",
  onDelete: "CASCADE",
  onUpdate: "CASCADE",
});

// Posts and Comments associations
Posts.hasMany(Comments, {
  foreignKey: "postId",
  as: "comments",
  onDelete: "CASCADE",
  onUpdate: "CASCADE",
});

Comments.belongsTo(Posts, {
  foreignKey: "postId",
  as: "post",
});

// Posts and Likes associations
Posts.hasMany(Likes, {
  foreignKey: "postId",
  as: "likes",
  onDelete: "CASCADE",
  onUpdate: "CASCADE",
});

Likes.belongsTo(Posts, {
  foreignKey: "postId",
  as: "post",
});

// Comments and Likes associations
Comments.hasMany(Likes, {
  foreignKey: "commentId",
  as: "likes",
  onDelete: "CASCADE",
  onUpdate: "CASCADE",
});

Likes.belongsTo(Comments, {
  foreignKey: "commentId",
  as: "comment",
});

// User and Account associations (one-to-one)
Users.hasOne(Accounts, {
  foreignKey: "userId",
  as: "account",
  onDelete: "CASCADE",
  onUpdate: "CASCADE",
});

Accounts.belongsTo(Users, {
  foreignKey: "userId",
  as: "user",
});

// Account and Transactions associations (one-to-many)
Accounts.hasMany(Transactions, {
  foreignKey: "accountId",
  as: "transactions",
  onDelete: "CASCADE",
  onUpdate: "CASCADE",
});

Transactions.belongsTo(Accounts, {
  foreignKey: "accountId",
  as: "account",
});

// Account and Recurring_Transactions associations (one-to-many)
Accounts.hasMany(Recurring_Transactions, {
  foreignKey: "accountId",
  as: "recurringTransactions",
  onDelete: "CASCADE",
  onUpdate: "CASCADE",
});

Recurring_Transactions.belongsTo(Accounts, {
  foreignKey: "accountId",
  as: "account",
});

// User and BackupSync associations (one-to-many)
Users.hasMany(BackupSync, {
  foreignKey: "userId",
  as: "backups",
  onDelete: "CASCADE",
  onUpdate: "CASCADE",
});

BackupSync.belongsTo(Users, {
  foreignKey: "userId",
  as: "user",
});

// Users and Comments associations
Users.hasMany(Comments, {
  foreignKey: "userId",
  as: "comments",
  onDelete: "CASCADE",
  onUpdate: "CASCADE",
});

Comments.belongsTo(Users, {
  foreignKey: "userId",
  as: "user",
});

// Users and Likes associations
Users.hasMany(Likes, {
  foreignKey: "userId",
  as: "likes",
  onDelete: "CASCADE",
  onUpdate: "CASCADE",
});

Likes.belongsTo(Users, {
  foreignKey: "userId",
  as: "user",
});

// User and Stock associations
Users.hasMany(Stock, {
  foreignKey: "userId",
  as: "stocks",
  onDelete: "CASCADE",
  onUpdate: "CASCADE",
});

Stock.belongsTo(Users, {
  foreignKey: "userId",
  as: "user",
});

<<<<<<< HEAD
// Reports associations
Reports.belongsTo(Users, { foreignKey: 'userId', as: 'user' });
Reports.belongsTo(Posts, { foreignKey: 'postId', as: 'post' });

// Create associations
AdvisorApplications.belongsTo(Users, { foreignKey: 'userId' });
Users.hasMany(AdvisorApplications, { foreignKey: 'userId' });

// Sync all models with the database
async function syncModels() {
  try {
    // Use { force: true } for production to safely update schema
    await sequelize.sync({ force: true });
    console.log("Database models synchronized successfully");
  } catch (error) {
    console.error("Error synchronizing database models:", error);
  }
}
=======
// Add Suppliers and Specializations many-to-many relationship
Suppliers.belongsToMany(Specializations, {
  through: SupplierSpecializations,
  foreignKey: "supplierId",
  as: "specializations",
});

Specializations.belongsToMany(Suppliers, {
  through: SupplierSpecializations,
  foreignKey: "specializationId",
  as: "suppliers",
});

// Add direct Users and Scans association (one-to-many)
Users.hasMany(Scans, {
  foreignKey: "userId",
  as: "scans",
  onDelete: "CASCADE",
  onUpdate: "CASCADE",
});

Scans.belongsTo(Users, {
  foreignKey: "userId",
  as: "user",
});

//Sync all models with the database
// async function syncModels() {
//   try {
//     // Use { force: true } for production to safely update schema
//     await sequelize.sync({ force: true });
//     console.log("Database models synchronized successfully");
//   } catch (error) {
//     console.error("Error synchronizing database models:", error);
//   }
// }
>>>>>>> a84d573a

// syncModels();

// Export models AFTER defining associations
module.exports = {
  sequelize,
  Users,
  Posts,
  Scans,
  Conversations,
  Messages,
  Crop,
  CropDetails,
  Animal_doc,
  AnimalDetails,
  AnimalGaston,
  Category,
  Pesticide,
  Stock,
  StockHistory,
  Transactions,
  Likes,
  Comments,
  Accounts,
  Suppliers,
  CropOrders,
  CropListings,
  AuctionBids,
  Auctions,
  TradingCategories,
  BackupSync,
  Media,
  Notification,
  Recurring_Transactions,
<<<<<<< HEAD
  Reports,
  AdvisorApplications
=======
  Specializations,
  SupplierSpecializations,
>>>>>>> a84d573a
};<|MERGE_RESOLUTION|>--- conflicted
+++ resolved
@@ -544,7 +544,6 @@
   as: "user",
 });
 
-<<<<<<< HEAD
 // Reports associations
 Reports.belongsTo(Users, { foreignKey: 'userId', as: 'user' });
 Reports.belongsTo(Posts, { foreignKey: 'postId', as: 'post' });
@@ -554,16 +553,7 @@
 Users.hasMany(AdvisorApplications, { foreignKey: 'userId' });
 
 // Sync all models with the database
-async function syncModels() {
-  try {
-    // Use { force: true } for production to safely update schema
-    await sequelize.sync({ force: true });
-    console.log("Database models synchronized successfully");
-  } catch (error) {
-    console.error("Error synchronizing database models:", error);
-  }
-}
-=======
+
 // Add Suppliers and Specializations many-to-many relationship
 Suppliers.belongsToMany(Specializations, {
   through: SupplierSpecializations,
@@ -600,7 +590,6 @@
 //     console.error("Error synchronizing database models:", error);
 //   }
 // }
->>>>>>> a84d573a
 
 // syncModels();
 
@@ -635,11 +624,8 @@
   Media,
   Notification,
   Recurring_Transactions,
-<<<<<<< HEAD
   Reports,
-  AdvisorApplications
-=======
+  AdvisorApplications,
   Specializations,
   SupplierSpecializations,
->>>>>>> a84d573a
 };