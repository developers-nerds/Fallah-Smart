--- conflicted
+++ resolved
@@ -774,6 +774,8 @@
 // Replies and Users
 Education_Reply.belongsTo(Users, { foreignKey: "userId" });
 Users.hasMany(Education_Reply, { foreignKey: "userId" });
+Education_Reply.belongsTo(Users, { foreignKey: 'userId' });
+Users.hasMany(Education_Reply, { foreignKey: 'userId' });
 
 // Education Likes - import model
 const Education_Like = require("./models/Education_Likes")(sequelize, DataTypes);
@@ -849,10 +851,7 @@
   Education_Chat,
   Education_Crop,
   Education_Animal,
-<<<<<<< HEAD
   Education_Like,
-};
-=======
 };
 
 // Add Supplier and Auctions one-to-many relationship
@@ -867,4 +866,4 @@
   foreignKey: "supplierId",
   as: "supplier",
 });
->>>>>>> d3da274d
+
