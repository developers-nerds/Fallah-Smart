const sequelize = require("./connection");
const { DataTypes } = require("sequelize");
//importing models
const Accounts = require("./models/Accounts")(sequelize, DataTypes);
const Animal_doc = require("./models/Animal _doc")(sequelize, DataTypes);
const AnimalDetails = require("./models/AnimalDetails")(sequelize, DataTypes);
const BackupSync = require("./models/BackupSync")(sequelize, DataTypes);
const Category = require("./models/Categories")(sequelize, DataTypes);
const Comments = require("./models/Comments")(sequelize, DataTypes);
const Conversations = require("./models/Conversations")(sequelize, DataTypes);
const Crop = require("./models/Crop")(sequelize, DataTypes);
const CropDetails = require("./models/CropDetails")(sequelize, DataTypes);
const Likes = require("./models/likes")(sequelize, DataTypes);
const Media = require("./models/media")(sequelize, DataTypes);
const Messages = require("./models/Messages")(sequelize, DataTypes);
const Notification = require("./models/notification")(sequelize, DataTypes);
const Pesticide = require("./models/Pesticide")(sequelize, DataTypes);
const Posts = require("./models/Posts")(sequelize, DataTypes);
const Recurring_Transactions = require("./models/Recurring_Transactions")(
  sequelize,
  DataTypes
);
const Scans = require("./models/Scans")(sequelize, DataTypes);
const Stock = require("./models/Stock")(sequelize, DataTypes);
const StockHistory = require("./models/StockHistory")(sequelize, DataTypes);
const Transactions = require("./models/Transactions")(sequelize, DataTypes);
const Users = require("./models/Users")(sequelize, DataTypes);

// Define associations
// For users
Users.hasMany(Scans, {
  foreignKey: "userId",
  as: "scans",
  onDelete: "CASCADE",
  onUpdate: "CASCADE",
});

Users.hasMany(Conversations, {
  foreignKey: "userId",
  as: "conversations",
  onDelete: "CASCADE",
  onUpdate: "CASCADE",
});

Users.hasMany(Notification, {
  foreignKey: "userId",
  as: "notifications",
  onDelete: "CASCADE",
  onUpdate: "CASCADE",
});

// User and AnimalDetails associations
// Users.hasMany(AnimalDetails, {
//   foreignKey: "userId",
//   as: "animals",
//   onDelete: "CASCADE",
//   onUpdate: "CASCADE",
// });

// AnimalDetails.belongsTo(Users, {
//   foreignKey: "userId",
//   as: "user",
// });

// For scans
Scans.belongsTo(Users, {
  foreignKey: "userId",
  as: "user",
});

// For notifications
Notification.belongsTo(Users, {
  foreignKey: "userId",
  as: "user",
});

// Media associations with other tables
AnimalDetails.hasMany(Media, {
  foreignKey: "animalDetailsId",
  as: "media",
  onDelete: "CASCADE",
  onUpdate: "CASCADE",
});

Media.belongsTo(AnimalDetails, {
  foreignKey: "animalDetailsId",
  as: "animalDetails",
});

Animal_doc.hasMany(Media, {
  foreignKey: "animalDocId",
  as: "media",
  onDelete: "CASCADE",
  onUpdate: "CASCADE",
});

Media.belongsTo(Animal_doc, {
  foreignKey: "animalDocId",
  as: "animalDoc",
});

Category.hasMany(Media, {
  foreignKey: "categoryId",
  as: "media",
  onDelete: "CASCADE",
  onUpdate: "CASCADE",
});

Media.belongsTo(Category, {
  foreignKey: "categoryId",
  as: "category",
});

Comments.hasMany(Media, {
  foreignKey: "commentId",
  as: "media",
  onDelete: "CASCADE",
  onUpdate: "CASCADE",
});

Media.belongsTo(Comments, {
  foreignKey: "commentId",
  as: "comment",
});

Crop.hasMany(Media, {
  foreignKey: "cropId",
  as: "media",
  onDelete: "CASCADE",
  onUpdate: "CASCADE",
});

Media.belongsTo(Crop, {
  foreignKey: "cropId",
  as: "crop",
});

CropDetails.hasMany(Media, {
  foreignKey: "cropDetailsId",
  as: "media",
  onDelete: "CASCADE",
  onUpdate: "CASCADE",
});

Media.belongsTo(CropDetails, {
  foreignKey: "cropDetailsId",
  as: "cropDetails",
});

Posts.hasMany(Media, {
  foreignKey: "postId",
  as: "media",
  onDelete: "CASCADE",
});

Media.belongsTo(Posts, {
  foreignKey: "postId",
  as: "post",
});

Scans.hasMany(Media, {
  foreignKey: "scanId",
  as: "media",
  onDelete: "CASCADE",
  onUpdate: "CASCADE",
});

Media.belongsTo(Scans, {
  foreignKey: "scanId",
  as: "scan",
});

// For conversations
Conversations.hasMany(Messages, {
  foreignKey: "conversationId",
  as: "messages",
  onDelete: "CASCADE",
  onUpdate: "CASCADE",
});

Conversations.belongsTo(Users, {
  foreignKey: "userId",
  as: "user",
});

// For messages
Messages.belongsTo(Conversations, {
  foreignKey: "conversationId",
  as: "conversation",
});

// Animal and AnimalDetails associations
Crop.hasOne(CropDetails, {
  foreignKey: "cropId",
  onDelete: "CASCADE",
  onUpdate: "CASCADE",
});

CropDetails.belongsTo(Crop, {
  foreignKey: "cropId",
});

AnimalDetails.belongsTo(Animal_doc, {
  foreignKey: "animalId",
});

Animal_doc.hasOne(AnimalDetails, {
  foreignKey: "animalId",
  onDelete: "CASCADE",
  onUpdate: "CASCADE",
});

// User associations with StockHistory, UserAnimals, and Pesticide
Users.hasMany(StockHistory, {
  foreignKey: "userId",
  as: "stockHistories",
  onDelete: "CASCADE",
  onUpdate: "CASCADE",
});

StockHistory.belongsTo(Users, {
  foreignKey: "userId",
  as: "user",
});

StockHistory.hasMany(Stock, {
  foreignKey: "stockHistoryId",
  as: "stocks",
  onDelete: "CASCADE",
  onUpdate: "CASCADE",
});

Stock.belongsTo(StockHistory, {
  foreignKey: "stockHistoryId",
  as: "stockHistory",
});

Users.hasMany(Pesticide, {
  foreignKey: "userId",
  as: "pesticides",
  onDelete: "CASCADE",
  onUpdate: "CASCADE",
});

Pesticide.belongsTo(Users, {
  foreignKey: "userId",
  as: "user",
});

// User and Posts associations
Users.hasMany(Posts, {
  foreignKey: "userId",
  as: "posts",
  onDelete: "CASCADE",
  onUpdate: "CASCADE",
});

Posts.belongsTo(Users, {
  foreignKey: "userId",
  as: "user",
});

// Posts and Comments associations
Posts.hasMany(Comments, {
  foreignKey: "postId",
  as: "comments",
  onDelete: "CASCADE",
  onUpdate: "CASCADE",
});

Comments.belongsTo(Posts, {
  foreignKey: "postId",
  as: "post",
});

// Posts and Likes associations
Posts.hasMany(Likes, {
  foreignKey: "postId",
  as: "likes",
  onDelete: "CASCADE",
  onUpdate: "CASCADE",
});

Likes.belongsTo(Posts, {
  foreignKey: "postId",
  as: "post",
});

// Comments and Likes associations
Comments.hasMany(Likes, {
  foreignKey: "commentId",
  as: "likes",
  onDelete: "CASCADE",
  onUpdate: "CASCADE",
});

Likes.belongsTo(Comments, {
  foreignKey: "commentId",
  as: "comment",
});

// User and Account associations (one-to-one)
Users.hasOne(Accounts, {
  foreignKey: "userId",
  as: "account",
  onDelete: "CASCADE",
  onUpdate: "CASCADE",
});

Accounts.belongsTo(Users, {
  foreignKey: "userId",
  as: "user",
});

// Account and Transactions associations (one-to-many)
Accounts.hasMany(Transactions, {
  foreignKey: "accountId",
  as: "transactions",
  onDelete: "CASCADE",
  onUpdate: "CASCADE",
});

Transactions.belongsTo(Accounts, {
  foreignKey: "accountId",
  as: "account",
});

// Account and Recurring_Transactions associations (one-to-many)
Accounts.hasMany(Recurring_Transactions, {
  foreignKey: "accountId",
  as: "recurringTransactions",
  onDelete: "CASCADE",
  onUpdate: "CASCADE",
});

Recurring_Transactions.belongsTo(Accounts, {
  foreignKey: "accountId",
  as: "account",
});

// User and BackupSync associations (one-to-many)
Users.hasMany(BackupSync, {
  foreignKey: "userId",
  as: "backups",
  onDelete: "CASCADE",
  onUpdate: "CASCADE",
});

BackupSync.belongsTo(Users, {
  foreignKey: "userId",
  as: "user",
});

// Users and Comments associations
Users.hasMany(Comments, {
  foreignKey: "userId",
  as: "comments",
  onDelete: "CASCADE",
  onUpdate: "CASCADE",
});

Comments.belongsTo(Users, {
  foreignKey: "userId",
  as: "user",
});

// Users and Likes associations
Users.hasMany(Likes, {
  foreignKey: "userId",
  as: "likes",
  onDelete: "CASCADE",
  onUpdate: "CASCADE",
});

Likes.belongsTo(Users, {
  foreignKey: "userId",
  as: "user",
});

// User and Stock associations
Users.hasMany(Stock, {
  foreignKey: "userId",
  as: "stocks",
  onDelete: "CASCADE",
  onUpdate: "CASCADE",
});

Stock.belongsTo(Users, {
  foreignKey: "userId",
  as: "user",
});

// Sync all models with the database
async function syncModels() {
  try {
    // Use { force: true } for production to safely update schema
<<<<<<< HEAD
    // await sequelize.sync({ force: true });
=======
    // await sequelize.sync({ alter: true });
>>>>>>> 86815d0d
    console.log("Database models synchronized successfully");
  } catch (error) {
    console.error("Error synchronizing database models:", error);
  }
}

syncModels();

// Export models AFTER defining associations
module.exports = {
  sequelize,
  Users,
  Posts,
  Scans,
  Conversations,
  Messages,
  Crop,
  CropDetails,
  Animal_doc,
  AnimalDetails,
  Category,
  Pesticide,
  Stock,
  StockHistory,
  Transactions,
  Likes,
  Comments,
  Accounts,
  BackupSync,
  Media,
  Notification,
  Recurring_Transactions,
};<|MERGE_RESOLUTION|>--- conflicted
+++ resolved
@@ -394,11 +394,7 @@
 async function syncModels() {
   try {
     // Use { force: true } for production to safely update schema
-<<<<<<< HEAD
     // await sequelize.sync({ force: true });
-=======
-    // await sequelize.sync({ alter: true });
->>>>>>> 86815d0d
     console.log("Database models synchronized successfully");
   } catch (error) {
     console.error("Error synchronizing database models:", error);
