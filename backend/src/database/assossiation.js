--- conflicted
+++ resolved
@@ -57,7 +57,6 @@
   onUpdate: "CASCADE",
 });
 
-<<<<<<< HEAD
 AnimalGaston.belongsTo(Users, {
   foreignKey: "userId",
   as: "user",
@@ -65,9 +64,6 @@
 
 // For scans
 Scans.belongsTo(Users, {
-=======
-AnimalDetails.belongsTo(Users, {
->>>>>>> 72465261
   foreignKey: "userId",
   as: "user",
 });
