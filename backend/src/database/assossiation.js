const sequelize = require("./connection");
const { DataTypes } = require("sequelize");
//importing models
const AnimalDetails =require("./models/AnimalDetails")(sequelize, DataTypes);
const Accounts = require("./models/Accounts")(sequelize, DataTypes);
const Animal_doc = require("./models/Animal _doc")(sequelize, DataTypes);
const AnimalGaston = require("./models/AnimalGaston")(sequelize, DataTypes);
const BackupSync = require("./models/BackupSync")(sequelize, DataTypes);
const Category = require("./models/Categories")(sequelize, DataTypes);
const Comments = require("./models/Comments")(sequelize, DataTypes);
const Conversations = require("./models/Conversations")(sequelize, DataTypes);
const Crop = require("./models/Crop")(sequelize, DataTypes);
const CropDetails = require("./models/CropDetails")(sequelize, DataTypes);
const Likes = require("./models/likes")(sequelize, DataTypes);
const Media = require("./models/media")(sequelize, DataTypes);
const Messages = require("./models/Messages")(sequelize, DataTypes);
const Notification = require("./models/notification")(sequelize, DataTypes);
const Pesticide = require("./models/Pesticide")(sequelize, DataTypes);
const Posts = require("./models/Posts")(sequelize, DataTypes);
const Suppliers = require("./models/Suppliers")(sequelize, DataTypes);
const Specializations = require("./models/Specializations")(
  sequelize,
  DataTypes
);
const SupplierSpecializations = require("./models/SupplierSpecializations")(
  sequelize,
  DataTypes
);
const CropOrders = require("./models/CropOrders")(sequelize, DataTypes);
const CropListings = require("./models/CropListings")(sequelize, DataTypes);
const AuctionBids = require("./models/AuctionBids")(sequelize, DataTypes);
const Auctions = require("./models/Auctions")(sequelize, DataTypes);
const TradingCategories = require("./models/TradingCategoreies")(
  sequelize,
  DataTypes
);
const Location = require("./models/location")(sequelize, DataTypes);
const Recurring_Transactions = require("./models/Recurring_Transactions")(
  sequelize,
  DataTypes
);
const Scans = require("./models/Scans")(sequelize, DataTypes);
const Stock = require("./models/Stock")(sequelize, DataTypes);
const StockHistory = require("./models/StockHistory")(sequelize, DataTypes);
const StockFeed = require("./models/StockFeed")(sequelize, DataTypes);
const StockSeeds = require("./models/StockSeeds")(sequelize, DataTypes);
const StockFertilizer = require("./models/StockFertilizer")(sequelize, DataTypes);
const StockEquipment = require("./models/StockEquipment")(sequelize, DataTypes);
const StockHarvest = require("./models/StockHarvest")(sequelize, DataTypes);
const StockNotification = require("./models/StockNotification")(sequelize, DataTypes);
const StockTools = require("./models/StockTools")(sequelize, DataTypes);
const Transactions = require("./models/Transactions")(sequelize, DataTypes);
const Users = require("./models/Users")(sequelize, DataTypes);
const Reports = require('./models/Reports')(sequelize, DataTypes);
const AdvisorApplications = require("./models/AdvisorApplications")(sequelize, DataTypes);

//////////////////////////////////////////Achref////////////////////////////////////////////

const Education_Quiz = require("./models/Education_Quizzes")(sequelize, DataTypes);
const Education_Question = require("./models/Education_Questions")(sequelize, DataTypes);
const Education_Video = require("./models/Education_Videos")(sequelize, DataTypes);
const Education_AdditionalVideo = require("./models/Education_AdditionalVideos")(sequelize, DataTypes);
const Education_QuestionAndAnswer = require("./models/Education_QuestionsAndAnswers")(sequelize, DataTypes);
const Education_Reply = require("./models/Education_Replies")(sequelize, DataTypes);
const Education_UserProgress = require("./models/Education_UserProgress")(sequelize, DataTypes);
const Education_Chat = require("./models/Education_Chat")(sequelize, DataTypes);
const Education_Crop = require("./models/Education_Crops")(sequelize, DataTypes);
const Education_Animal = require("./models/EducationAnimals")(sequelize, DataTypes);


// Define associations
// For users

Users.hasMany(Conversations, {
  foreignKey: "userId",
  as: "conversations",
  onDelete: "CASCADE",
  onUpdate: "CASCADE",
});

Users.hasMany(Notification, {
  foreignKey: "userId",
  as: "notifications",
  onDelete: "CASCADE",
  onUpdate: "CASCADE",
});

// User and AnimalGaston associations
Users.hasMany(AnimalGaston, {
  foreignKey: "userId",
  as: "animals",
  onDelete: "CASCADE",
  onUpdate: "CASCADE",
});

AnimalGaston.belongsTo(Users, {
  foreignKey: "userId",
  as: "user",
});
Users.hasOne(Suppliers, {
  foreignKey: "userId",
  as: "supplier",
  onDelete: "CASCADE",
  onUpdate: "CASCADE",
});
Suppliers.belongsTo(Users, {
  foreignKey: "userId",
  as: "user",
});
// For scans

Suppliers.hasMany(CropListings, {
  foreignKey: "supplierId",
  as: "cropListings",
  onDelete: "CASCADE",
  onUpdate: "CASCADE",
});
CropListings.belongsTo(Suppliers, {
  foreignKey: "supplierId",
  as: "supplier",
});

Users.hasMany(CropOrders, {
  foreignKey: "userId",
  as: "cropOrders",
  onDelete: "CASCADE",
  onUpdate: "CASCADE",
});
CropOrders.belongsTo(Users, {
  foreignKey: "userId",
  as: "user",
});

Suppliers.hasMany(CropOrders, {
  foreignKey: "supplierId",
  as: "supplierOrders",
  onDelete: "CASCADE",
  onUpdate: "CASCADE",
});
CropOrders.belongsTo(Suppliers, {
  foreignKey: "supplierId",
  as: "supplier",
});

// 4. CropListings one-to-many with Auctions
CropListings.hasMany(Auctions, {
  foreignKey: "cropListingId",
  as: "auctions",
  onDelete: "CASCADE",
  onUpdate: "CASCADE",
});
Auctions.belongsTo(CropListings, {
  foreignKey: "cropListingId",
  as: "cropListing",
});

// 5. Auctions one-to-many with AuctionBids
Auctions.hasMany(AuctionBids, {
  foreignKey: "auctionId",
  as: "bids",
  onDelete: "CASCADE",
  onUpdate: "CASCADE",
});
AuctionBids.belongsTo(Auctions, {
  foreignKey: "auctionId",
  as: "auction",
});

// 6. TradingCategories one-to-many with CropListings (assuming this is what you meant instead of TradingCategories with itself)
TradingCategories.hasMany(CropListings, {
  foreignKey: "categoryId",
  as: "cropListings",
  onDelete: "CASCADE",
  onUpdate: "CASCADE",
});
CropListings.belongsTo(TradingCategories, {
  foreignKey: "categoryId",
  as: "category",
});

// 7. User one-to-one with Location
Users.hasOne(Location, {
  foreignKey: "userId",
  as: "location",
  onDelete: "CASCADE",
  onUpdate: "CASCADE",
});
Location.belongsTo(Users, {
  foreignKey: "userId",
  as: "user",
});

// 8. Suppliers one-to-many with Location
Suppliers.hasMany(Location, {
  foreignKey: "supplierId",
  as: "locations",
  onDelete: "CASCADE",
  onUpdate: "CASCADE",
});
Location.belongsTo(Suppliers, {
  foreignKey: "supplierId",
  as: "supplier",
});

// Additional associations to complete the relationships
AuctionBids.belongsTo(Users, {
  foreignKey: "userId",
  as: "bidder",
});
Users.hasMany(AuctionBids, {
  foreignKey: "userId",
  as: "auctionBids",
  onDelete: "CASCADE",
  onUpdate: "CASCADE",
});

// ... existing imports and associations ...
// Update User and Accounts association to Many-to-One with unique alias
Users.hasMany(Accounts, {
  foreignKey: "userId",
  as: "userAccounts", // Changed from "accounts"
  onDelete: "CASCADE",
  onUpdate: "CASCADE",
});

Accounts.belongsTo(Users, {
  foreignKey: "userId",
  as: "accountOwner", // Changed from "user"
});

// Add Category and Transactions association
Category.hasMany(Transactions, {
  foreignKey: "categoryId",
  as: "transactions",
  onDelete: "CASCADE",
  onUpdate: "CASCADE",
});

Transactions.belongsTo(Category, {
  foreignKey: "categoryId",
  as: "category",
});

// Add BackupSync associations with Transactions
BackupSync.belongsTo(Transactions, {
  foreignKey: "transactionId",
  as: "transaction",
});

Transactions.hasMany(BackupSync, {
  foreignKey: "transactionId",
  as: "backupSyncs",
  onDelete: "CASCADE",
  onUpdate: "CASCADE",
});

// Media associations with other tables
AnimalGaston.hasMany(Media, {
  foreignKey: "animalGastonId",
  as: "media",
  onDelete: "CASCADE",
  onUpdate: "CASCADE",
});

Media.belongsTo(AnimalGaston, {
  foreignKey: "animalGastonId",
  as: "animalGaston",
});

Animal_doc.hasMany(Media, {
  foreignKey: "animalDocId",
  as: "media",
  onDelete: "CASCADE",
  onUpdate: "CASCADE",
});

Media.belongsTo(Animal_doc, {
  foreignKey: "animalDocId",
  as: "animalDoc",
});

Category.hasMany(Media, {
  foreignKey: "categoryId",
  as: "media",
  onDelete: "CASCADE",
  onUpdate: "CASCADE",
});

Media.belongsTo(Category, {
  foreignKey: "categoryId",
  as: "category",
});

Comments.hasMany(Media, {
  foreignKey: "commentId",
  as: "media",
  onDelete: "CASCADE",
  onUpdate: "CASCADE",
});

Media.belongsTo(Comments, {
  foreignKey: "commentId",
  as: "comment",
});

Crop.hasMany(Media, {
  foreignKey: "cropId",
  as: "media",
  onDelete: "CASCADE",
  onUpdate: "CASCADE",
});

Media.belongsTo(Crop, {
  foreignKey: "cropId",
  as: "crop",
});

CropDetails.hasMany(Media, {
  foreignKey: "cropDetailsId",
  as: "media",
  onDelete: "CASCADE",
  onUpdate: "CASCADE",
});

Media.belongsTo(CropDetails, {
  foreignKey: "cropDetailsId",
  as: "cropDetails",
});

Posts.hasMany(Media, {
  foreignKey: "postId",
  as: "media",
  onDelete: "CASCADE",
});

Posts.belongsTo(Users, {
  foreignKey: "userId",
  as: "author",
});

Scans.hasMany(Media, {
  foreignKey: "scanId",
  as: "media",
  onDelete: "CASCADE",
  onUpdate: "CASCADE",
});

Media.belongsTo(Scans, {
  foreignKey: "scanId",
  as: "scan",
});

// For conversations
Conversations.hasMany(Messages, {
  foreignKey: "conversationId",
  as: "messages",
  onDelete: "CASCADE",
  onUpdate: "CASCADE",
});

Conversations.belongsTo(Users, {
  foreignKey: "userId",
  as: "user",
});

// For messages
Messages.belongsTo(Conversations, {
  foreignKey: "conversationId",
  as: "conversation",
});

// Animal and AnimalDetails associations
Crop.hasOne(CropDetails, {
  foreignKey: "cropId",
  onDelete: "CASCADE",
  onUpdate: "CASCADE",
});

CropDetails.belongsTo(Crop, {
  foreignKey: "cropId",
});

AnimalDetails.belongsTo(Animal_doc, {
  foreignKey: "animalId",
});

Animal_doc.hasOne(AnimalDetails, {
  foreignKey: "animalId",
  onDelete: "CASCADE",
  onUpdate: "CASCADE",
});

// User associations with StockHistory, UserAnimals, and Pesticide
Users.hasMany(StockHistory, {
  foreignKey: "userId",
  as: "stockHistories",
  onDelete: "CASCADE",
  onUpdate: "CASCADE",
});

StockHistory.belongsTo(Users, {
  foreignKey: "userId",
  as: "user",
});

StockHistory.hasMany(Stock, {
  foreignKey: "stockHistoryId",
  as: "stocks",
  onDelete: "CASCADE",
  onUpdate: "CASCADE",
});

Stock.belongsTo(StockHistory, {
  foreignKey: "stockHistoryId",
  as: "stockHistory",
});

Users.hasMany(Pesticide, {
  foreignKey: "userId",
  as: "pesticides",
  onDelete: "CASCADE",
  onUpdate: "CASCADE",
});

Pesticide.belongsTo(Users, {
  foreignKey: "userId",
  as: "user",
});

// User and Posts associations
Users.hasMany(Posts, {
  foreignKey: "userId",
  as: "posts",
  onDelete: "CASCADE",
  onUpdate: "CASCADE",
});

// Posts and Comments associations
Posts.hasMany(Comments, {
  foreignKey: "postId",
  as: "comments",
  onDelete: "CASCADE",
  onUpdate: "CASCADE",
});

Comments.belongsTo(Posts, {
  foreignKey: "postId",
  as: "post",
});

// Posts and Likes associations
Posts.hasMany(Likes, {
  foreignKey: "postId",
  as: "likes",
  onDelete: "CASCADE",
  onUpdate: "CASCADE",
});

Likes.belongsTo(Posts, {
  foreignKey: "postId",
  as: "post",
});

// Comments and Likes associations
Comments.hasMany(Likes, {
  foreignKey: "commentId",
  as: "likes",
  onDelete: "CASCADE",
  onUpdate: "CASCADE",
});

Likes.belongsTo(Comments, {
  foreignKey: "commentId",
  as: "comment",
});

// User and Account associations (one-to-one)
Users.hasOne(Accounts, {
  foreignKey: "userId",
  as: "account",
  onDelete: "CASCADE",
  onUpdate: "CASCADE",
});

Accounts.belongsTo(Users, {
  foreignKey: "userId",
  as: "user",
});

// Account and Transactions associations (one-to-many)
Accounts.hasMany(Transactions, {
  foreignKey: "accountId",
  as: "transactions",
  onDelete: "CASCADE",
  onUpdate: "CASCADE",
});

Transactions.belongsTo(Accounts, {
  foreignKey: "accountId",
  as: "account",
});

// Account and Recurring_Transactions associations (one-to-many)
Accounts.hasMany(Recurring_Transactions, {
  foreignKey: "accountId",
  as: "recurringTransactions",
  onDelete: "CASCADE",
  onUpdate: "CASCADE",
});

Recurring_Transactions.belongsTo(Accounts, {
  foreignKey: "accountId",
  as: "account",
});

// User and BackupSync associations (one-to-many)
Users.hasMany(BackupSync, {
  foreignKey: "userId",
  as: "backups",
  onDelete: "CASCADE",
  onUpdate: "CASCADE",
});

BackupSync.belongsTo(Users, {
  foreignKey: "userId",
  as: "user",
});

// Users and Comments associations
Users.hasMany(Comments, {
  foreignKey: "userId",
  as: "comments",
  onDelete: "CASCADE",
  onUpdate: "CASCADE",
});

Comments.belongsTo(Users, {
  foreignKey: "userId",
  as: "user",
});

// Users and Likes associations
Users.hasMany(Likes, {
  foreignKey: "userId",
  as: "likes",
  onDelete: "CASCADE",
  onUpdate: "CASCADE",
});

Likes.belongsTo(Users, {
  foreignKey: "userId",
  as: "user",
});

// User and Stock associations
Users.hasMany(Stock, {
  foreignKey: "userId",
  as: "stocks",
  onDelete: "CASCADE",
  onUpdate: "CASCADE",
});

Stock.belongsTo(Users, {
  foreignKey: "userId",
  as: "user",
});

<<<<<<< HEAD
// Stock Feed associations
Users.hasMany(StockFeed, {
  foreignKey: "userId",
  as: "stockFeeds",
  onDelete: "CASCADE",
});

StockFeed.belongsTo(Users, {
  foreignKey: "userId",
  as: "user",
});

// Stock Seeds associations
Users.hasMany(StockSeeds, {
  foreignKey: "userId",
  as: "stockSeeds",
  onDelete: "CASCADE",
});

StockSeeds.belongsTo(Users, {
  foreignKey: "userId",
  as: "user",
});

// Stock Fertilizer associations
Users.hasMany(StockFertilizer, {
  foreignKey: "userId",
  as: "stockFertilizers",
  onDelete: "CASCADE",
});

StockFertilizer.belongsTo(Users, {
  foreignKey: "userId",
  as: "user",
});

// Stock Equipment associations
Users.hasMany(StockEquipment, {
  foreignKey: "userId",
  as: "stockEquipment",
  onDelete: "CASCADE",
});

StockEquipment.belongsTo(Users, {
  foreignKey: "userId",
  as: "user",
});

// Stock Harvest associations
Users.hasMany(StockHarvest, {
  foreignKey: "userId",
  as: "stockHarvests",
  onDelete: "CASCADE",
});

StockHarvest.belongsTo(Users, {
  foreignKey: "userId",
  as: "user",
});

// Stock Notification associations
Users.hasMany(StockNotification, {
  foreignKey: "userId",
  as: "stockNotifications",
  onDelete: "CASCADE",
});

StockNotification.belongsTo(Users, {
  foreignKey: "userId",
  as: "user",
});

// Stock Tools associations
Users.hasMany(StockTools, {
  foreignKey: "userId",
  as: "stockTools",
  onDelete: "CASCADE",
});

StockTools.belongsTo(Users, {
  foreignKey: "userId",
  as: "user",
});
=======
// Reports associations
Reports.belongsTo(Users, { foreignKey: 'userId', as: 'user' });
Reports.belongsTo(Posts, { foreignKey: 'postId', as: 'post' });

// Create associations
AdvisorApplications.belongsTo(Users, { foreignKey: 'userId' });
Users.hasMany(AdvisorApplications, { foreignKey: 'userId' });

// Sync all models with the database

>>>>>>> c8ad5252
// Add Suppliers and Specializations many-to-many relationship
Suppliers.belongsToMany(Specializations, {
  through: SupplierSpecializations,
  foreignKey: "supplierId",
  as: "specializations",
});

Specializations.belongsToMany(Suppliers, {
  through: SupplierSpecializations,
  foreignKey: "specializationId",
  as: "suppliers",
});

// Add direct Users and Scans association (one-to-many)
Users.hasMany(Scans, {
  foreignKey: "userId",
  as: "scans",
  onDelete: "CASCADE",
  onUpdate: "CASCADE",
});

Scans.belongsTo(Users, {
  foreignKey: "userId",
  as: "user",
});


//Education Associations

// Animals and Quizzes
Education_Animal.belongsTo(Education_Quiz, { foreignKey: 'quizId' });
Education_Quiz.hasOne(Education_Animal, { foreignKey: 'quizId' });

// Crops and Quizzes
Education_Crop.belongsTo(Education_Quiz, { foreignKey: 'quizId' });
Education_Quiz.hasOne(Education_Crop, { foreignKey: 'quizId' });

// Quizzes and Questions
Education_Quiz.hasMany(Education_Question, { foreignKey: 'quizId' });
Education_Question.belongsTo(Education_Quiz, { foreignKey: 'quizId' });

// Videos and Additional Videos
Education_Video.hasMany(Education_AdditionalVideo, { foreignKey: 'videoId' });
Education_AdditionalVideo.belongsTo(Education_Video, { foreignKey: 'videoId' });

// Videos and QuestionsAndAnswers
Education_Video.hasMany(Education_QuestionAndAnswer, { foreignKey: 'videoId' });
Education_QuestionAndAnswer.belongsTo(Education_Video, { foreignKey: 'videoId' });

// QuestionsAndAnswers and Replies
Education_QuestionAndAnswer.hasMany(Education_Reply, { foreignKey: 'questionAndAnswerId' });
Education_Reply.belongsTo(Education_QuestionAndAnswer, { foreignKey: 'questionAndAnswerId' });

// UserProgress and Quizzes
Education_UserProgress.belongsTo(Education_Quiz, { foreignKey: 'quizId' });
Education_Quiz.hasMany(Education_UserProgress, { foreignKey: 'quizId' });

// ChatMessages and Users
// Education_ChatMessage.belongsTo(User, { foreignKey: 'userId' });
// Users.hasMany(Education_ChatMessage, { foreignKey: 'userId' });

// Animals and Videos
Education_Animal.belongsTo(Education_Video, { foreignKey: 'videoId' });
Education_Video.hasOne(Education_Animal, { foreignKey: 'videoId' });

// Crops and Videos
Education_Crop.belongsTo(Education_Video, { foreignKey: 'videoId' });
Education_Video.hasOne(Education_Crop, { foreignKey: 'videoId' });

// UserProgress and Users
Education_UserProgress.belongsTo(Users, { foreignKey: 'userId' });
Users.hasMany(Education_UserProgress, { foreignKey: 'userId' });

// QuestionsAndAnswers and Users
Education_QuestionAndAnswer.belongsTo(Users, { foreignKey: 'userId' });
Users.hasMany(Education_QuestionAndAnswer, { foreignKey: 'userId' });

// Replies and Users
Education_Reply.belongsTo(Users, { foreignKey: 'userId' });
Users.hasMany(Education_Reply, { foreignKey: 'userId' });

////////////////////////////////////////Hedhy Associations Mte3i Rodo belkom chabeb ///////////////

// //Sync all models with the database
// async function syncModels() {
//   try {
//     // Use { force: true } for production to safely update schema
//     await sequelize.sync({ force: true });
//     console.log("Database models synchronized successfully");
//   } catch (error) {
//     console.error("Error synchronizing database models:", error);
//   }
// }

// syncModels();

// Export models AFTER defining associations
module.exports = {
  sequelize,
  Users,
  Posts,
  Scans,
  Conversations,
  Messages,
  Crop,
  CropDetails,
  Animal_doc,
  AnimalDetails,
  AnimalGaston,
  Category,
  Pesticide,
  Stock,
  StockHistory,
  StockFeed,
  StockSeeds,
  StockFertilizer,
  StockEquipment,
  StockHarvest,
  StockNotification,
  StockTools,
  Transactions,
  Likes,
  Comments,
  Accounts,
  Suppliers,
  CropOrders,
  CropListings,
  AuctionBids,
  Auctions,
  TradingCategories,
  BackupSync,
  Media,
  Notification,
  Recurring_Transactions,
  Reports,
  AdvisorApplications,
  Specializations,
  SupplierSpecializations,
  Education_Quiz,
  Education_Question,
  Education_Video,
  Education_AdditionalVideo,
  Education_QuestionAndAnswer,
  Education_Reply,
  Education_UserProgress,
  Education_Chat,
  Education_Crop,
  Education_Animal,


};<|MERGE_RESOLUTION|>--- conflicted
+++ resolved
@@ -565,7 +565,6 @@
   as: "user",
 });
 
-<<<<<<< HEAD
 // Stock Feed associations
 Users.hasMany(StockFeed, {
   foreignKey: "userId",
@@ -649,7 +648,6 @@
   foreignKey: "userId",
   as: "user",
 });
-=======
 // Reports associations
 Reports.belongsTo(Users, { foreignKey: 'userId', as: 'user' });
 Reports.belongsTo(Posts, { foreignKey: 'postId', as: 'post' });
@@ -660,7 +658,6 @@
 
 // Sync all models with the database
 
->>>>>>> c8ad5252
 // Add Suppliers and Specializations many-to-many relationship
 Suppliers.belongsToMany(Specializations, {
   through: SupplierSpecializations,
