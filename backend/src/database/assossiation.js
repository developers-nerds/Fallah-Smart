const sequelize = require("./connection");
const { DataTypes } = require("sequelize");
//importing models
const Accounts = require("./models/Accounts")(sequelize, DataTypes);
const Animal_doc = require("./models/Animal _doc")(sequelize, DataTypes);
const AnimalDetails = require("./models/AnimalDetails")(sequelize, DataTypes);
const AnimalGaston = require("./models/AnimalGaston")(sequelize, DataTypes);
const BackupSync = require("./models/BackupSync")(sequelize, DataTypes);
const Category = require("./models/Categories")(sequelize, DataTypes);
const Comments = require("./models/Comments")(sequelize, DataTypes);
const Conversations = require("./models/Conversations")(sequelize, DataTypes);
const Crop = require("./models/Crop")(sequelize, DataTypes);
const CropDetails = require("./models/CropDetails")(sequelize, DataTypes);
const Likes = require("./models/likes")(sequelize, DataTypes);
const Media = require("./models/media")(sequelize, DataTypes);
const Messages = require("./models/Messages")(sequelize, DataTypes);
const Notification = require("./models/notification")(sequelize, DataTypes);
const Pesticide = require("./models/Pesticide")(sequelize, DataTypes);
const Posts = require("./models/Posts")(sequelize, DataTypes);
const Suppliers = require("./models/Suppliers")(sequelize, DataTypes);
const Specializations = require("./models/Specializations")(
  sequelize,
  DataTypes
);
const SupplierSpecializations = require("./models/SupplierSpecializations")(
  sequelize,
  DataTypes
);
const CropOrders = require("./models/CropOrders")(sequelize, DataTypes);
const CropListings = require("./models/CropListings")(sequelize, DataTypes);
const AuctionBids = require("./models/AuctionBids")(sequelize, DataTypes);
const Auctions = require("./models/Auctions")(sequelize, DataTypes);
const TradingCategories = require("./models/TradingCategoreies")(
  sequelize,
  DataTypes
);
const Location = require("./models/location")(sequelize, DataTypes);
const Recurring_Transactions = require("./models/Recurring_Transactions")(
  sequelize,
  DataTypes
);
const Scans = require("./models/Scans")(sequelize, DataTypes);
const Stock = require("./models/Stock")(sequelize, DataTypes);
const StockHistory = require("./models/StockHistory")(sequelize, DataTypes);
const StockFeed = require("./models/StockFeed")(sequelize, DataTypes);
const StockSeeds = require("./models/StockSeeds")(sequelize, DataTypes);
const StockFertilizer = require("./models/StockFertilizer")(sequelize, DataTypes);
const StockEquipment = require("./models/StockEquipment")(sequelize, DataTypes);
const StockHarvest = require("./models/StockHarvest")(sequelize, DataTypes);
const StockNotification = require("./models/StockNotification")(sequelize, DataTypes);
const StockTools = require("./models/StockTools")(sequelize, DataTypes);
const Transactions = require("./models/Transactions")(sequelize, DataTypes);
const Users = require("./models/Users")(sequelize, DataTypes);

// Define associations
// For users

Users.hasMany(Conversations, {
  foreignKey: "userId",
  as: "conversations",
  onDelete: "CASCADE",
  onUpdate: "CASCADE",
});

Users.hasMany(Notification, {
  foreignKey: "userId",
  as: "notifications",
  onDelete: "CASCADE",
  onUpdate: "CASCADE",
});

// User and AnimalGaston associations
Users.hasMany(AnimalGaston, {
  foreignKey: "userId",
  as: "animals",
  onDelete: "CASCADE",
  onUpdate: "CASCADE",
});

AnimalGaston.belongsTo(Users, {
  foreignKey: "userId",
  as: "user",
});
Users.hasOne(Suppliers, {
  foreignKey: "userId",
  as: "supplier",
  onDelete: "CASCADE",
  onUpdate: "CASCADE",
});
Suppliers.belongsTo(Users, {
  foreignKey: "userId",
  as: "user",
});
// For scans

Suppliers.hasMany(CropListings, {
  foreignKey: "supplierId",
  as: "cropListings",
  onDelete: "CASCADE",
  onUpdate: "CASCADE",
});
CropListings.belongsTo(Suppliers, {
  foreignKey: "supplierId",
  as: "supplier",
});

Users.hasMany(CropOrders, {
  foreignKey: "userId",
  as: "cropOrders",
  onDelete: "CASCADE",
  onUpdate: "CASCADE",
});
CropOrders.belongsTo(Users, {
  foreignKey: "userId",
  as: "user",
});

Suppliers.hasMany(CropOrders, {
  foreignKey: "supplierId",
  as: "supplierOrders",
  onDelete: "CASCADE",
  onUpdate: "CASCADE",
});
CropOrders.belongsTo(Suppliers, {
  foreignKey: "supplierId",
  as: "supplier",
});

// 4. CropListings one-to-many with Auctions
CropListings.hasMany(Auctions, {
  foreignKey: "cropListingId",
  as: "auctions",
  onDelete: "CASCADE",
  onUpdate: "CASCADE",
});
Auctions.belongsTo(CropListings, {
  foreignKey: "cropListingId",
  as: "cropListing",
});

// 5. Auctions one-to-many with AuctionBids
Auctions.hasMany(AuctionBids, {
  foreignKey: "auctionId",
  as: "bids",
  onDelete: "CASCADE",
  onUpdate: "CASCADE",
});
AuctionBids.belongsTo(Auctions, {
  foreignKey: "auctionId",
  as: "auction",
});

// 6. TradingCategories one-to-many with CropListings (assuming this is what you meant instead of TradingCategories with itself)
TradingCategories.hasMany(CropListings, {
  foreignKey: "categoryId",
  as: "cropListings",
  onDelete: "CASCADE",
  onUpdate: "CASCADE",
});
CropListings.belongsTo(TradingCategories, {
  foreignKey: "categoryId",
  as: "category",
});

// 7. User one-to-one with Location
Users.hasOne(Location, {
  foreignKey: "userId",
  as: "location",
  onDelete: "CASCADE",
  onUpdate: "CASCADE",
});
Location.belongsTo(Users, {
  foreignKey: "userId",
  as: "user",
});

// 8. Suppliers one-to-many with Location
Suppliers.hasMany(Location, {
  foreignKey: "supplierId",
  as: "locations",
  onDelete: "CASCADE",
  onUpdate: "CASCADE",
});
Location.belongsTo(Suppliers, {
  foreignKey: "supplierId",
  as: "supplier",
});

// Additional associations to complete the relationships
AuctionBids.belongsTo(Users, {
  foreignKey: "userId",
  as: "bidder",
});
Users.hasMany(AuctionBids, {
  foreignKey: "userId",
  as: "auctionBids",
  onDelete: "CASCADE",
  onUpdate: "CASCADE",
});

// ... existing imports and associations ...
// Update User and Accounts association to Many-to-One with unique alias
Users.hasMany(Accounts, {
  foreignKey: "userId",
  as: "userAccounts", // Changed from "accounts"
  onDelete: "CASCADE",
  onUpdate: "CASCADE",
});

Accounts.belongsTo(Users, {
  foreignKey: "userId",
  as: "accountOwner", // Changed from "user"
});

// Add Category and Transactions association
Category.hasMany(Transactions, {
  foreignKey: "categoryId",
  as: "transactions",
  onDelete: "CASCADE",
  onUpdate: "CASCADE",
});

Transactions.belongsTo(Category, {
  foreignKey: "categoryId",
  as: "category",
});

// Add BackupSync associations with Transactions
BackupSync.belongsTo(Transactions, {
  foreignKey: "transactionId",
  as: "transaction",
});

Transactions.hasMany(BackupSync, {
  foreignKey: "transactionId",
  as: "backupSyncs",
  onDelete: "CASCADE",
  onUpdate: "CASCADE",
});

// Media associations with other tables
AnimalGaston.hasMany(Media, {
  foreignKey: "animalGastonId",
  as: "media",
  onDelete: "CASCADE",
  onUpdate: "CASCADE",
});

Media.belongsTo(AnimalGaston, {
  foreignKey: "animalGastonId",
  as: "animalGaston",
});

Animal_doc.hasMany(Media, {
  foreignKey: "animalDocId",
  as: "media",
  onDelete: "CASCADE",
  onUpdate: "CASCADE",
});

Media.belongsTo(Animal_doc, {
  foreignKey: "animalDocId",
  as: "animalDoc",
});

Category.hasMany(Media, {
  foreignKey: "categoryId",
  as: "media",
  onDelete: "CASCADE",
  onUpdate: "CASCADE",
});

Media.belongsTo(Category, {
  foreignKey: "categoryId",
  as: "category",
});

Comments.hasMany(Media, {
  foreignKey: "commentId",
  as: "media",
  onDelete: "CASCADE",
  onUpdate: "CASCADE",
});

Media.belongsTo(Comments, {
  foreignKey: "commentId",
  as: "comment",
});

Crop.hasMany(Media, {
  foreignKey: "cropId",
  as: "media",
  onDelete: "CASCADE",
  onUpdate: "CASCADE",
});

Media.belongsTo(Crop, {
  foreignKey: "cropId",
  as: "crop",
});

CropDetails.hasMany(Media, {
  foreignKey: "cropDetailsId",
  as: "media",
  onDelete: "CASCADE",
  onUpdate: "CASCADE",
});

Media.belongsTo(CropDetails, {
  foreignKey: "cropDetailsId",
  as: "cropDetails",
});

Posts.hasMany(Media, {
  foreignKey: "postId",
  as: "media",
  onDelete: "CASCADE",
});

Media.belongsTo(Posts, {
  foreignKey: "postId",
  as: "post",
});

Scans.hasMany(Media, {
  foreignKey: "scanId",
  as: "media",
  onDelete: "CASCADE",
  onUpdate: "CASCADE",
});

Media.belongsTo(Scans, {
  foreignKey: "scanId",
  as: "scan",
});

// For conversations
Conversations.hasMany(Messages, {
  foreignKey: "conversationId",
  as: "messages",
  onDelete: "CASCADE",
  onUpdate: "CASCADE",
});

Conversations.belongsTo(Users, {
  foreignKey: "userId",
  as: "user",
});

// For messages
Messages.belongsTo(Conversations, {
  foreignKey: "conversationId",
  as: "conversation",
});

// Animal and AnimalGaston associations
Crop.hasOne(CropDetails, {
  foreignKey: "cropId",
  onDelete: "CASCADE",
  onUpdate: "CASCADE",
});

CropDetails.belongsTo(Crop, {
  foreignKey: "cropId",
});

AnimalGaston.belongsTo(Animal_doc, {
  foreignKey: "animalId",
});

Animal_doc.hasOne(AnimalGaston, {
  foreignKey: "animalId",
  onDelete: "CASCADE",
  onUpdate: "CASCADE",
});

// User associations with StockHistory, UserAnimals, and Pesticide
Users.hasMany(StockHistory, {
  foreignKey: "userId",
  as: "stockHistories",
  onDelete: "CASCADE",
  onUpdate: "CASCADE",
});

StockHistory.belongsTo(Users, {
  foreignKey: "userId",
  as: "user",
});

StockHistory.hasMany(Stock, {
  foreignKey: "stockHistoryId",
  as: "stocks",
  onDelete: "CASCADE",
  onUpdate: "CASCADE",
});

Stock.belongsTo(StockHistory, {
  foreignKey: "stockHistoryId",
  as: "stockHistory",
});

Users.hasMany(Pesticide, {
  foreignKey: "userId",
  as: "pesticides",
  onDelete: "CASCADE",
  onUpdate: "CASCADE",
});

Pesticide.belongsTo(Users, {
  foreignKey: "userId",
  as: "user",
});

// User and Posts associations
Users.hasMany(Posts, {
  foreignKey: "userId",
  as: "posts",
  onDelete: "CASCADE",
  onUpdate: "CASCADE",
});

Posts.belongsTo(Users, {
  foreignKey: "userId",
  as: "user",
});

// Posts and Comments associations
Posts.hasMany(Comments, {
  foreignKey: "postId",
  as: "comments",
  onDelete: "CASCADE",
  onUpdate: "CASCADE",
});

Comments.belongsTo(Posts, {
  foreignKey: "postId",
  as: "post",
});

// Posts and Likes associations
Posts.hasMany(Likes, {
  foreignKey: "postId",
  as: "likes",
  onDelete: "CASCADE",
  onUpdate: "CASCADE",
});

Likes.belongsTo(Posts, {
  foreignKey: "postId",
  as: "post",
});

// Comments and Likes associations
Comments.hasMany(Likes, {
  foreignKey: "commentId",
  as: "likes",
  onDelete: "CASCADE",
  onUpdate: "CASCADE",
});

Likes.belongsTo(Comments, {
  foreignKey: "commentId",
  as: "comment",
});

// User and Account associations (one-to-one)
Users.hasOne(Accounts, {
  foreignKey: "userId",
  as: "account",
  onDelete: "CASCADE",
  onUpdate: "CASCADE",
});

Accounts.belongsTo(Users, {
  foreignKey: "userId",
  as: "user",
});

// Account and Transactions associations (one-to-many)
Accounts.hasMany(Transactions, {
  foreignKey: "accountId",
  as: "transactions",
  onDelete: "CASCADE",
  onUpdate: "CASCADE",
});

Transactions.belongsTo(Accounts, {
  foreignKey: "accountId",
  as: "account",
});

// Account and Recurring_Transactions associations (one-to-many)
Accounts.hasMany(Recurring_Transactions, {
  foreignKey: "accountId",
  as: "recurringTransactions",
  onDelete: "CASCADE",
  onUpdate: "CASCADE",
});

Recurring_Transactions.belongsTo(Accounts, {
  foreignKey: "accountId",
  as: "account",
});

// User and BackupSync associations (one-to-many)
Users.hasMany(BackupSync, {
  foreignKey: "userId",
  as: "backups",
  onDelete: "CASCADE",
  onUpdate: "CASCADE",
});

BackupSync.belongsTo(Users, {
  foreignKey: "userId",
  as: "user",
});

// Users and Comments associations
Users.hasMany(Comments, {
  foreignKey: "userId",
  as: "comments",
  onDelete: "CASCADE",
  onUpdate: "CASCADE",
});

Comments.belongsTo(Users, {
  foreignKey: "userId",
  as: "user",
});

// Users and Likes associations
Users.hasMany(Likes, {
  foreignKey: "userId",
  as: "likes",
  onDelete: "CASCADE",
  onUpdate: "CASCADE",
});

Likes.belongsTo(Users, {
  foreignKey: "userId",
  as: "user",
});

// User and Stock associations
Users.hasMany(Stock, {
  foreignKey: "userId",
  as: "stocks",
  onDelete: "CASCADE",
  onUpdate: "CASCADE",
});

Stock.belongsTo(Users, {
  foreignKey: "userId",
  as: "user",
});

<<<<<<< HEAD
// Stock Feed associations
Users.hasMany(StockFeed, {
  foreignKey: "userId",
  as: "stockFeeds",
  onDelete: "CASCADE",
});

StockFeed.belongsTo(Users, {
  foreignKey: "userId",
  as: "user",
});

// Stock Seeds associations
Users.hasMany(StockSeeds, {
  foreignKey: "userId",
  as: "stockSeeds",
  onDelete: "CASCADE",
});

StockSeeds.belongsTo(Users, {
  foreignKey: "userId",
  as: "user",
});

// Stock Fertilizer associations
Users.hasMany(StockFertilizer, {
  foreignKey: "userId",
  as: "stockFertilizers",
  onDelete: "CASCADE",
});

StockFertilizer.belongsTo(Users, {
  foreignKey: "userId",
  as: "user",
});

// Stock Equipment associations
Users.hasMany(StockEquipment, {
  foreignKey: "userId",
  as: "stockEquipment",
  onDelete: "CASCADE",
});

StockEquipment.belongsTo(Users, {
  foreignKey: "userId",
  as: "user",
});

// Stock Harvest associations
Users.hasMany(StockHarvest, {
  foreignKey: "userId",
  as: "stockHarvests",
  onDelete: "CASCADE",
});

StockHarvest.belongsTo(Users, {
  foreignKey: "userId",
  as: "user",
});

// Stock Notification associations
Users.hasMany(StockNotification, {
  foreignKey: "userId",
  as: "stockNotifications",
  onDelete: "CASCADE",
});

StockNotification.belongsTo(Users, {
  foreignKey: "userId",
  as: "user",
});

// Stock Tools associations
Users.hasMany(StockTools, {
  foreignKey: "userId",
  as: "stockTools",
  onDelete: "CASCADE",
});

StockTools.belongsTo(Users, {
=======
// Add Suppliers and Specializations many-to-many relationship
Suppliers.belongsToMany(Specializations, {
  through: SupplierSpecializations,
  foreignKey: "supplierId",
  as: "specializations",
});

Specializations.belongsToMany(Suppliers, {
  through: SupplierSpecializations,
  foreignKey: "specializationId",
  as: "suppliers",
});

// Add direct Users and Scans association (one-to-many)
Users.hasMany(Scans, {
  foreignKey: "userId",
  as: "scans",
  onDelete: "CASCADE",
  onUpdate: "CASCADE",
});

Scans.belongsTo(Users, {
>>>>>>> a84d573a
  foreignKey: "userId",
  as: "user",
});

//Sync all models with the database
// async function syncModels() {
//   try {
//     // Use { force: true } for production to safely update schema
//     await sequelize.sync({ force: true });
//     console.log("Database models synchronized successfully");
//   } catch (error) {
//     console.error("Error synchronizing database models:", error);
//   }
// }

// syncModels();

// Export models AFTER defining associations
module.exports = {
  sequelize,
  Users,
  Posts,
  Scans,
  Conversations,
  Messages,
  Crop,
  CropDetails,
  Animal_doc,
  AnimalDetails,
  AnimalGaston,
  Category,
  Pesticide,
  Stock,
  StockHistory,
  StockFeed,
  StockSeeds,
  StockFertilizer,
  StockEquipment,
  StockHarvest,
  StockNotification,
  StockTools,
  Transactions,
  Likes,
  Comments,
  Accounts,
  Suppliers,
  CropOrders,
  CropListings,
  AuctionBids,
  Auctions,
  TradingCategories,
  BackupSync,
  Media,
  Notification,
  Recurring_Transactions,
  Specializations,
  SupplierSpecializations,
};<|MERGE_RESOLUTION|>--- conflicted
+++ resolved
@@ -554,7 +554,6 @@
   as: "user",
 });
 
-<<<<<<< HEAD
 // Stock Feed associations
 Users.hasMany(StockFeed, {
   foreignKey: "userId",
@@ -635,7 +634,9 @@
 });
 
 StockTools.belongsTo(Users, {
-=======
+  foreignKey: "userId",
+  as: "user",
+});
 // Add Suppliers and Specializations many-to-many relationship
 Suppliers.belongsToMany(Specializations, {
   through: SupplierSpecializations,
@@ -658,7 +659,6 @@
 });
 
 Scans.belongsTo(Users, {
->>>>>>> a84d573a
   foreignKey: "userId",
   as: "user",
 });
