--- conflicted
+++ resolved
@@ -50,22 +50,6 @@
 });
 
 // User and AnimalDetails associations
-<<<<<<< HEAD
-Users.hasMany(AnimalDetails, {
-  foreignKey: "userId",
-  as: "animals",
-  onDelete: "CASCADE",
-  onUpdate: "CASCADE",
-});
-
-AnimalDetails.belongsTo(Users, {
-  foreignKey: "userId",
-  as: "user",
-});
-// ... existing imports and associations ...
-// Update User and Accounts association to Many-to-One with unique alias
-Users.hasMany(Accounts, {
-=======
 // Users.hasMany(AnimalDetails, {
 //   foreignKey: "userId",
 //   as: "animals",
@@ -73,14 +57,13 @@
 //   onUpdate: "CASCADE",
 // });
 
-// AnimalDetails.belongsTo(Users, {
-//   foreignKey: "userId",
-//   as: "user",
-// });
-
-// For scans
-Scans.belongsTo(Users, {
->>>>>>> c47be42a
+AnimalDetails.belongsTo(Users, {
+  foreignKey: "userId",
+  as: "user",
+});
+// ... existing imports and associations ...
+// Update User and Accounts association to Many-to-One with unique alias
+Users.hasMany(Accounts, {
   foreignKey: "userId",
   as: "userAccounts", // Changed from "accounts"
   onDelete: "CASCADE",
