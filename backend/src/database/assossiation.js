--- conflicted
+++ resolved
@@ -49,7 +49,6 @@
   onUpdate: "CASCADE",
 });
 
-<<<<<<< HEAD
 // User and AnimalGaston associations
 Users.hasMany(AnimalGaston, {
   foreignKey: "userId",
@@ -62,20 +61,6 @@
   foreignKey: "userId",
   as: "user",
 });
-=======
-// User and AnimalDetails associations
-// Users.hasMany(AnimalDetails, {
-//   foreignKey: "userId",
-//   as: "animals",
-//   onDelete: "CASCADE",
-//   onUpdate: "CASCADE",
-// });
-
-// AnimalDetails.belongsTo(Users, {
-//   foreignKey: "userId",
-//   as: "user",
-// });
->>>>>>> 86815d0d
 
 // For scans
 Scans.belongsTo(Users, {
