const sequelize = require("./connection");
const { DataTypes } = require("sequelize");
//importing models
const Accounts = require("./models/Accounts")(sequelize, DataTypes);
const Animal_doc = require("./models/Animal _doc")(sequelize, DataTypes);
const AnimalDetails = require("./models/AnimalDetails")(sequelize, DataTypes);
const BackupSync = require("./models/BackupSync")(sequelize, DataTypes);
const Category = require("./models/Categories")(sequelize, DataTypes);
const Comments = require("./models/Comments")(sequelize, DataTypes);
const Conversations = require("./models/Conversations")(sequelize, DataTypes);
const Crop = require("./models/Crop")(sequelize, DataTypes);
const CropDetails = require("./models/CropDetails")(sequelize, DataTypes);
const Likes = require("./models/likes")(sequelize, DataTypes);
const Media = require("./models/media")(sequelize, DataTypes);
const Messages = require("./models/Messages")(sequelize, DataTypes);
const Notification = require("./models/notification")(sequelize, DataTypes);
const Pesticide = require("./models/Pesticide")(sequelize, DataTypes);
const Posts = require("./models/Posts")(sequelize, DataTypes);
const Recurring_Transactions = require("./models/Recurring_Transactions")(
  sequelize,
  DataTypes
);
const Scans = require("./models/Scans")(sequelize, DataTypes);
const Stock = require("./models/Stock")(sequelize, DataTypes);
const StockHistory = require("./models/StockHistory")(sequelize, DataTypes);
const Transactions = require("./models/Transactions")(sequelize, DataTypes);
const Users = require("./models/Users")(sequelize, DataTypes);

// Define associations
// For users
Users.hasMany(Scans, {
  foreignKey: "userId",
  as: "scans",
  onDelete: "CASCADE",
  onUpdate: "CASCADE",
});

Users.hasMany(Conversations, {
  foreignKey: "userId",
  as: "conversations",
  onDelete: "CASCADE",
  onUpdate: "CASCADE",
});

Users.hasMany(Notification, {
  foreignKey: "userId",
  as: "notifications",
  onDelete: "CASCADE",
  onUpdate: "CASCADE",
});

// User and AnimalDetails associations
// Users.hasMany(AnimalDetails, {
//   foreignKey: "userId",
//   as: "animals",
//   onDelete: "CASCADE",
//   onUpdate: "CASCADE",
// });

// AnimalDetails.belongsTo(Users, {
//   foreignKey: "userId",
//   as: "user",
// });

// For scans
Scans.belongsTo(Users, {
  foreignKey: "userId",
  as: "user",
});

// For notifications
Notification.belongsTo(Users, {
  foreignKey: "userId",
  as: "user",
});

// Media associations with other tables
AnimalDetails.hasMany(Media, {
  foreignKey: "animalDetailsId",
  as: "media",
  onDelete: "CASCADE",
  onUpdate: "CASCADE",
});

Media.belongsTo(AnimalDetails, {
  foreignKey: "animalDetailsId",
  as: "animalDetails",
});

Animal_doc.hasMany(Media, {
  foreignKey: "animalDocId",
  as: "media",
  onDelete: "CASCADE",
  onUpdate: "CASCADE",
});

Media.belongsTo(Animal_doc, {
  foreignKey: "animalDocId",
  as: "animalDoc",
});

Category.hasMany(Media, {
  foreignKey: "categoryId",
  as: "media",
  onDelete: "CASCADE",
  onUpdate: "CASCADE",
});

Media.belongsTo(Category, {
  foreignKey: "categoryId",
  as: "category",
});

Comments.hasMany(Media, {
  foreignKey: "commentId",
  as: "media",
  onDelete: "CASCADE",
  onUpdate: "CASCADE",
});

Media.belongsTo(Comments, {
  foreignKey: "commentId",
  as: "comment",
});

Crop.hasMany(Media, {
  foreignKey: "cropId",
  as: "media",
  onDelete: "CASCADE",
  onUpdate: "CASCADE",
});

Media.belongsTo(Crop, {
  foreignKey: "cropId",
  as: "crop",
});

CropDetails.hasMany(Media, {
  foreignKey: "cropDetailsId",
  as: "media",
  onDelete: "CASCADE",
  onUpdate: "CASCADE",
});

Media.belongsTo(CropDetails, {
  foreignKey: "cropDetailsId",
  as: "cropDetails",
});

Posts.hasMany(Media, {
  foreignKey: "postId",
  as: "media",
  onDelete: "CASCADE",
});

Media.belongsTo(Posts, {
  foreignKey: "postId",
  as: "post",
});

Scans.hasMany(Media, {
  foreignKey: "scanId",
  as: "media",
  onDelete: "CASCADE",
  onUpdate: "CASCADE",
});

Media.belongsTo(Scans, {
  foreignKey: "scanId",
  as: "scan",
});

// For conversations
Conversations.hasMany(Messages, {
  foreignKey: "conversationId",
  as: "messages",
  onDelete: "CASCADE",
  onUpdate: "CASCADE",
});

Conversations.belongsTo(Users, {
  foreignKey: "userId",
  as: "user",
});

// For messages
Messages.belongsTo(Conversations, {
  foreignKey: "conversationId",
  as: "conversation",
});

// Animal and AnimalDetails associations
Crop.hasOne(CropDetails, {
  foreignKey: "cropId",
  onDelete: "CASCADE",
  onUpdate: "CASCADE",
});

CropDetails.belongsTo(Crop, {
  foreignKey: "cropId",
});

AnimalDetails.belongsTo(Animal_doc, {
  foreignKey: "animalId",
});

Animal_doc.hasOne(AnimalDetails, {
  foreignKey: "animalId",
  onDelete: "CASCADE",
  onUpdate: "CASCADE",
});

// User associations with StockHistory, UserAnimals, and Pesticide
Users.hasMany(StockHistory, {
  foreignKey: "userId",
  as: "stockHistories",
  onDelete: "CASCADE",
  onUpdate: "CASCADE",
});

StockHistory.belongsTo(Users, {
  foreignKey: "userId",
  as: "user",
});

StockHistory.hasMany(Stock, {
  foreignKey: "stockHistoryId",
  as: "stocks",
  onDelete: "CASCADE",
  onUpdate: "CASCADE",
});

Stock.belongsTo(StockHistory, {
  foreignKey: "stockHistoryId",
  as: "stockHistory",
});

Users.hasMany(Pesticide, {
  foreignKey: "userId",
  as: "pesticides",
  onDelete: "CASCADE",
  onUpdate: "CASCADE",
});

Pesticide.belongsTo(Users, {
  foreignKey: "userId",
  as: "user",
});

// User and Posts associations
Users.hasMany(Posts, {
  foreignKey: "userId",
  as: "posts",
  onDelete: "CASCADE",
  onUpdate: "CASCADE",
});

Posts.belongsTo(Users, {
  foreignKey: "userId",
  as: "user",
});

// Posts and Comments associations
Posts.hasMany(Comments, {
  foreignKey: "postId",
  as: "comments",
  onDelete: "CASCADE",
  onUpdate: "CASCADE",
});

Comments.belongsTo(Posts, {
  foreignKey: "postId",
  as: "post",
});

// Posts and Likes associations
Posts.hasMany(Likes, {
  foreignKey: "postId",
  as: "likes",
  onDelete: "CASCADE",
  onUpdate: "CASCADE",
});

Likes.belongsTo(Posts, {
  foreignKey: "postId",
  as: "post",
});

// Comments and Likes associations
Comments.hasMany(Likes, {
  foreignKey: "commentId",
  as: "likes",
  onDelete: "CASCADE",
  onUpdate: "CASCADE",
});

Likes.belongsTo(Comments, {
  foreignKey: "commentId",
  as: "comment",
});

// User and Account associations (one-to-one)
Users.hasOne(Accounts, {
  foreignKey: "userId",
  as: "account",
  onDelete: "CASCADE",
  onUpdate: "CASCADE",
});

Accounts.belongsTo(Users, {
  foreignKey: "userId",
  as: "user",
});

// Account and Transactions associations (one-to-many)
Accounts.hasMany(Transactions, {
  foreignKey: "accountId",
  as: "transactions",
  onDelete: "CASCADE",
  onUpdate: "CASCADE",
});

Transactions.belongsTo(Accounts, {
  foreignKey: "accountId",
  as: "account",
});

// Account and Recurring_Transactions associations (one-to-many)
Accounts.hasMany(Recurring_Transactions, {
  foreignKey: "accountId",
  as: "recurringTransactions",
  onDelete: "CASCADE",
  onUpdate: "CASCADE",
});

Recurring_Transactions.belongsTo(Accounts, {
  foreignKey: "accountId",
  as: "account",
});

// User and BackupSync associations (one-to-many)
Users.hasMany(BackupSync, {
  foreignKey: "userId",
  as: "backups",
  onDelete: "CASCADE",
  onUpdate: "CASCADE",
});

BackupSync.belongsTo(Users, {
  foreignKey: "userId",
  as: "user",
});

// Users and Comments associations
Users.hasMany(Comments, {
  foreignKey: "userId",
  as: "comments",
  onDelete: "CASCADE",
  onUpdate: "CASCADE",
});

Comments.belongsTo(Users, {
  foreignKey: "userId",
  as: "user",
});

// Users and Likes associations
Users.hasMany(Likes, {
  foreignKey: "userId",
  as: "likes",
  onDelete: "CASCADE",
  onUpdate: "CASCADE",
});

Likes.belongsTo(Users, {
  foreignKey: "userId",
  as: "user",
});

// User and Stock associations
Users.hasMany(Stock, {
  foreignKey: "userId",
  as: "stocks",
  onDelete: "CASCADE",
  onUpdate: "CASCADE",
});

Stock.belongsTo(Users, {
  foreignKey: "userId",
  as: "user",
});

// Sync all models with the database
<<<<<<< HEAD
// async function syncModels() {
//   try {
//     // Use { force: true } for production to safely update schema
//     await sequelize.sync({ alter: true });
//     console.log("Database models synchronized successfully");
//   } catch (error) {
//     console.error("Error synchronizing database models:", error);
//   }
// }

// syncModels();
=======
async function syncModels() {
  try {
    // Use { force: true } for production to safely update schema
    // await sequelize.sync({ alter: true });
    console.log("Database models synchronized successfully");
  } catch (error) {
    console.error("Error synchronizing database models:", error);
  }
}

syncModels();
>>>>>>> c47be42a

// Export models AFTER defining associations
module.exports = {
  sequelize,
  Users,
  Posts,
  Scans,
  Conversations,
  Messages,
  Crop,
  CropDetails,
  Animal_doc,
  AnimalDetails,
  Category,
  Pesticide,
  Stock,
  StockHistory,
  Transactions,
  Likes,
  Comments,
  Accounts,
  BackupSync,
  Media,
  Notification,
  Recurring_Transactions,
};<|MERGE_RESOLUTION|>--- conflicted
+++ resolved
@@ -391,7 +391,6 @@
 });
 
 // Sync all models with the database
-<<<<<<< HEAD
 // async function syncModels() {
 //   try {
 //     // Use { force: true } for production to safely update schema
@@ -403,19 +402,6 @@
 // }
 
 // syncModels();
-=======
-async function syncModels() {
-  try {
-    // Use { force: true } for production to safely update schema
-    // await sequelize.sync({ alter: true });
-    console.log("Database models synchronized successfully");
-  } catch (error) {
-    console.error("Error synchronizing database models:", error);
-  }
-}
-
-syncModels();
->>>>>>> c47be42a
 
 // Export models AFTER defining associations
 module.exports = {
