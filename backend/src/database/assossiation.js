const sequelize = require("./connection");
const { DataTypes } = require("sequelize");
//importing models
const Accounts = require("./models/Accounts")(sequelize, DataTypes);
const Animal_doc = require("./models/Animal _doc")(sequelize, DataTypes);
const AnimalDetails = require("./models/AnimalDetails")(sequelize, DataTypes);
const AnimalGaston = require("./models/AnimalGaston")(sequelize, DataTypes);
const BackupSync = require("./models/BackupSync")(sequelize, DataTypes);
const Category = require("./models/Categories")(sequelize, DataTypes);
const Comments = require("./models/Comments")(sequelize, DataTypes);
const Conversations = require("./models/Conversations")(sequelize, DataTypes);
const Crop = require("./models/Crop")(sequelize, DataTypes);
const CropDetails = require("./models/CropDetails")(sequelize, DataTypes);
const Likes = require("./models/likes")(sequelize, DataTypes);
const Media = require("./models/media")(sequelize, DataTypes);
const Messages = require("./models/Messages")(sequelize, DataTypes);
const Notification = require("./models/notification")(sequelize, DataTypes);
const Pesticide = require("./models/Pesticide")(sequelize, DataTypes);
const Posts = require("./models/Posts")(sequelize, DataTypes);
const Suppliers = require("./models/Suppliers")(sequelize, DataTypes);
const CropOrders = require("./models/CropOrders")(sequelize, DataTypes);
const CropListings = require("./models/CropListings")(sequelize, DataTypes);
const AuctionBids = require("./models/AuctionBids")(sequelize, DataTypes);
const Auctions = require("./models/Auctions")(sequelize, DataTypes);
const TradingCategories = require("./models/TradingCategoreies")(
  sequelize,
  DataTypes
);
const Location = require("./models/location")(sequelize, DataTypes);
const Recurring_Transactions = require("./models/Recurring_Transactions")(
  sequelize,
  DataTypes
);
const Scans = require("./models/Scans")(sequelize, DataTypes);
const Stock = require("./models/Stock")(sequelize, DataTypes);
const StockHistory = require("./models/StockHistory")(sequelize, DataTypes);
const Transactions = require("./models/Transactions")(sequelize, DataTypes);
const Users = require("./models/Users")(sequelize, DataTypes);
const Reports = require('./models/Reports')(sequelize, DataTypes);

// Define associations
// For users
Users.hasMany(Scans, {
  foreignKey: "userId",
  as: "scans",
  onDelete: "CASCADE",
  onUpdate: "CASCADE",
});

Users.hasMany(Conversations, {
  foreignKey: "userId",
  as: "conversations",
  onDelete: "CASCADE",
  onUpdate: "CASCADE",
});

Users.hasMany(Notification, {
  foreignKey: "userId",
  as: "notifications",
  onDelete: "CASCADE",
  onUpdate: "CASCADE",
});

// User and AnimalGaston associations
Users.hasMany(AnimalGaston, {
  foreignKey: "userId",
  as: "animals",
  onDelete: "CASCADE",
  onUpdate: "CASCADE",
});

AnimalGaston.belongsTo(Users, {
  foreignKey: "userId",
  as: "user",
});
Users.hasOne(Suppliers, {
  foreignKey: "userId",
  as: "supplier",
  onDelete: "CASCADE",
  onUpdate: "CASCADE",
});
Suppliers.belongsTo(Users, {
  foreignKey: "userId",
  as: "user",
});
// For scans
Scans.belongsTo(Users, {
  foreignKey: "userId",
  as: "user",
});

Suppliers.hasMany(CropListings, {
  foreignKey: "supplierId",
  as: "cropListings",
  onDelete: "CASCADE",
  onUpdate: "CASCADE",
});
CropListings.belongsTo(Suppliers, {
  foreignKey: "supplierId",
  as: "supplier",
});

Users.hasMany(CropOrders, {
  foreignKey: "userId",
  as: "cropOrders",
  onDelete: "CASCADE",
  onUpdate: "CASCADE",
});
CropOrders.belongsTo(Users, {
  foreignKey: "userId",
  as: "user",
});

Suppliers.hasMany(CropOrders, {
  foreignKey: "supplierId",
  as: "supplierOrders",
  onDelete: "CASCADE",
  onUpdate: "CASCADE",
});
CropOrders.belongsTo(Suppliers, {
  foreignKey: "supplierId",
  as: "supplier",
});

// 4. CropListings one-to-many with Auctions
CropListings.hasMany(Auctions, {
  foreignKey: "cropListingId",
  as: "auctions",
  onDelete: "CASCADE",
  onUpdate: "CASCADE",
});
Auctions.belongsTo(CropListings, {
  foreignKey: "cropListingId",
  as: "cropListing",
});

// 5. Auctions one-to-many with AuctionBids
Auctions.hasMany(AuctionBids, {
  foreignKey: "auctionId",
  as: "bids",
  onDelete: "CASCADE",
  onUpdate: "CASCADE",
});
AuctionBids.belongsTo(Auctions, {
  foreignKey: "auctionId",
  as: "auction",
});

// 6. TradingCategories one-to-many with CropListings (assuming this is what you meant instead of TradingCategories with itself)
TradingCategories.hasMany(CropListings, {
  foreignKey: "categoryId",
  as: "cropListings",
  onDelete: "CASCADE",
  onUpdate: "CASCADE",
});
CropListings.belongsTo(TradingCategories, {
  foreignKey: "categoryId",
  as: "category",
});

// 7. User one-to-one with Location
Users.hasOne(Location, {
  foreignKey: "userId",
  as: "location",
  onDelete: "CASCADE",
  onUpdate: "CASCADE",
});
Location.belongsTo(Users, {
  foreignKey: "userId",
  as: "user",
});

// 8. Suppliers one-to-many with Location
Suppliers.hasMany(Location, {
  foreignKey: "supplierId",
  as: "locations",
  onDelete: "CASCADE",
  onUpdate: "CASCADE",
});
Location.belongsTo(Suppliers, {
  foreignKey: "supplierId",
  as: "supplier",
});

// Additional associations to complete the relationships
AuctionBids.belongsTo(Users, {
  foreignKey: "userId",
  as: "bidder",
});
Users.hasMany(AuctionBids, {
  foreignKey: "userId",
  as: "auctionBids",
  onDelete: "CASCADE",
  onUpdate: "CASCADE",
});

// ... existing imports and associations ...
// Update User and Accounts association to Many-to-One with unique alias
Users.hasMany(Accounts, {
  foreignKey: "userId",
  as: "userAccounts", // Changed from "accounts"
  onDelete: "CASCADE",
  onUpdate: "CASCADE",
});

Accounts.belongsTo(Users, {
  foreignKey: "userId",
  as: "accountOwner", // Changed from "user"
});

// Add Category and Transactions association
Category.hasMany(Transactions, {
  foreignKey: "categoryId",
  as: "transactions",
  onDelete: "CASCADE",
  onUpdate: "CASCADE",
});

Transactions.belongsTo(Category, {
  foreignKey: "categoryId",
  as: "category",
});

// Add BackupSync associations with Transactions
BackupSync.belongsTo(Transactions, {
  foreignKey: "transactionId",
  as: "transaction",
});

Transactions.hasMany(BackupSync, {
  foreignKey: "transactionId",
  as: "backupSyncs",
  onDelete: "CASCADE",
  onUpdate: "CASCADE",
});

// Media associations with other tables
AnimalGaston.hasMany(Media, {
  foreignKey: "animalGastonId",
  as: "media",
  onDelete: "CASCADE",
  onUpdate: "CASCADE",
});

Media.belongsTo(AnimalGaston, {
  foreignKey: "animalGastonId",
  as: "animalGaston",
});

Animal_doc.hasMany(Media, {
  foreignKey: "animalDocId",
  as: "media",
  onDelete: "CASCADE",
  onUpdate: "CASCADE",
});

Media.belongsTo(Animal_doc, {
  foreignKey: "animalDocId",
  as: "animalDoc",
});

Category.hasMany(Media, {
  foreignKey: "categoryId",
  as: "media",
  onDelete: "CASCADE",
  onUpdate: "CASCADE",
});

Media.belongsTo(Category, {
  foreignKey: "categoryId",
  as: "category",
});

Comments.hasMany(Media, {
  foreignKey: "commentId",
  as: "media",
  onDelete: "CASCADE",
  onUpdate: "CASCADE",
});

Media.belongsTo(Comments, {
  foreignKey: "commentId",
  as: "comment",
});

Crop.hasMany(Media, {
  foreignKey: "cropId",
  as: "media",
  onDelete: "CASCADE",
  onUpdate: "CASCADE",
});

Media.belongsTo(Crop, {
  foreignKey: "cropId",
  as: "crop",
});

CropDetails.hasMany(Media, {
  foreignKey: "cropDetailsId",
  as: "media",
  onDelete: "CASCADE",
  onUpdate: "CASCADE",
});

Media.belongsTo(CropDetails, {
  foreignKey: "cropDetailsId",
  as: "cropDetails",
});

Posts.hasMany(Media, {
  foreignKey: "postId",
  as: "media",
  onDelete: "CASCADE",
});

Posts.belongsTo(Users, {
  foreignKey: "userId",
  as: "author",
});

Scans.hasMany(Media, {
  foreignKey: "scanId",
  as: "media",
  onDelete: "CASCADE",
  onUpdate: "CASCADE",
});

Media.belongsTo(Scans, {
  foreignKey: "scanId",
  as: "scan",
});

// For conversations
Conversations.hasMany(Messages, {
  foreignKey: "conversationId",
  as: "messages",
  onDelete: "CASCADE",
  onUpdate: "CASCADE",
});

Conversations.belongsTo(Users, {
  foreignKey: "userId",
  as: "user",
});

// For messages
Messages.belongsTo(Conversations, {
  foreignKey: "conversationId",
  as: "conversation",
});

// Animal and AnimalGaston associations
Crop.hasOne(CropDetails, {
  foreignKey: "cropId",
  onDelete: "CASCADE",
  onUpdate: "CASCADE",
});

CropDetails.belongsTo(Crop, {
  foreignKey: "cropId",
});

AnimalGaston.belongsTo(Animal_doc, {
  foreignKey: "animalId",
});

Animal_doc.hasOne(AnimalGaston, {
  foreignKey: "animalId",
  onDelete: "CASCADE",
  onUpdate: "CASCADE",
});

// User associations with StockHistory, UserAnimals, and Pesticide
Users.hasMany(StockHistory, {
  foreignKey: "userId",
  as: "stockHistories",
  onDelete: "CASCADE",
  onUpdate: "CASCADE",
});

StockHistory.belongsTo(Users, {
  foreignKey: "userId",
  as: "user",
});

StockHistory.hasMany(Stock, {
  foreignKey: "stockHistoryId",
  as: "stocks",
  onDelete: "CASCADE",
  onUpdate: "CASCADE",
});

Stock.belongsTo(StockHistory, {
  foreignKey: "stockHistoryId",
  as: "stockHistory",
});

Users.hasMany(Pesticide, {
  foreignKey: "userId",
  as: "pesticides",
  onDelete: "CASCADE",
  onUpdate: "CASCADE",
});

Pesticide.belongsTo(Users, {
  foreignKey: "userId",
  as: "user",
});

// User and Posts associations
Users.hasMany(Posts, {
  foreignKey: "userId",
  as: "posts",
  onDelete: "CASCADE",
  onUpdate: "CASCADE",
});

// Posts and Comments associations
Posts.hasMany(Comments, {
  foreignKey: "postId",
  as: "comments",
  onDelete: "CASCADE",
  onUpdate: "CASCADE",
});

Comments.belongsTo(Posts, {
  foreignKey: "postId",
  as: "post",
});

// Posts and Likes associations
Posts.hasMany(Likes, {
  foreignKey: "postId",
  as: "likes",
  onDelete: "CASCADE",
  onUpdate: "CASCADE",
});

Likes.belongsTo(Posts, {
  foreignKey: "postId",
  as: "post",
});

// Comments and Likes associations
Comments.hasMany(Likes, {
  foreignKey: "commentId",
  as: "likes",
  onDelete: "CASCADE",
  onUpdate: "CASCADE",
});

Likes.belongsTo(Comments, {
  foreignKey: "commentId",
  as: "comment",
});

// User and Account associations (one-to-one)
Users.hasOne(Accounts, {
  foreignKey: "userId",
  as: "account",
  onDelete: "CASCADE",
  onUpdate: "CASCADE",
});

Accounts.belongsTo(Users, {
  foreignKey: "userId",
  as: "user",
});

// Account and Transactions associations (one-to-many)
Accounts.hasMany(Transactions, {
  foreignKey: "accountId",
  as: "transactions",
  onDelete: "CASCADE",
  onUpdate: "CASCADE",
});

Transactions.belongsTo(Accounts, {
  foreignKey: "accountId",
  as: "account",
});

// Account and Recurring_Transactions associations (one-to-many)
Accounts.hasMany(Recurring_Transactions, {
  foreignKey: "accountId",
  as: "recurringTransactions",
  onDelete: "CASCADE",
  onUpdate: "CASCADE",
});

Recurring_Transactions.belongsTo(Accounts, {
  foreignKey: "accountId",
  as: "account",
});

// User and BackupSync associations (one-to-many)
Users.hasMany(BackupSync, {
  foreignKey: "userId",
  as: "backups",
  onDelete: "CASCADE",
  onUpdate: "CASCADE",
});

BackupSync.belongsTo(Users, {
  foreignKey: "userId",
  as: "user",
});

// Users and Comments associations
Users.hasMany(Comments, {
  foreignKey: "userId",
  as: "comments",
  onDelete: "CASCADE",
  onUpdate: "CASCADE",
});

Comments.belongsTo(Users, {
  foreignKey: "userId",
  as: "user",
});

// Users and Likes associations
Users.hasMany(Likes, {
  foreignKey: "userId",
  as: "likes",
  onDelete: "CASCADE",
  onUpdate: "CASCADE",
});

Likes.belongsTo(Users, {
  foreignKey: "userId",
  as: "user",
});

// User and Stock associations
Users.hasMany(Stock, {
  foreignKey: "userId",
  as: "stocks",
  onDelete: "CASCADE",
  onUpdate: "CASCADE",
});

Stock.belongsTo(Users, {
  foreignKey: "userId",
  as: "user",
});

<<<<<<< HEAD
// Reports associations
Reports.belongsTo(Users, { foreignKey: 'userId', as: 'user' });
Reports.belongsTo(Posts, { foreignKey: 'postId', as: 'post' });

// Sync all models with the database
async function syncModels() {
  try {
    // Use { force: true } for production to safely update schema
    await sequelize.sync({ force: true });
    console.log("Database models synchronized successfully");
  } catch (error) {
    console.error("Error synchronizing database models:", error);
  }
}
=======
//Sync all models with the database
// async function syncModels() {
//   try {
//     // Use { force: true } for production to safely update schema
//     await sequelize.sync({ alter: true });
//     console.log("Database models synchronized successfully");
//   } catch (error) {
//     console.error("Error synchronizing database models:", error);
//   }
// }
>>>>>>> 937954c6

// syncModels();

// Export models AFTER defining associations
module.exports = {
  sequelize,
  Users,
  Posts,
  Scans,
  Conversations,
  Messages,
  Crop,
  CropDetails,
  Animal_doc,
  AnimalDetails,
  AnimalGaston,
  Category,
  Pesticide,
  Stock,
  StockHistory,
  Transactions,
  Likes,
  Comments,
  Accounts,
  Suppliers,
  CropOrders,
  CropListings,
  AuctionBids,
  Auctions,
  TradingCategories,
  BackupSync,
  Media,
  Notification,
  Recurring_Transactions,
  Reports
};<|MERGE_RESOLUTION|>--- conflicted
+++ resolved
@@ -37,6 +37,7 @@
 const Transactions = require("./models/Transactions")(sequelize, DataTypes);
 const Users = require("./models/Users")(sequelize, DataTypes);
 const Reports = require('./models/Reports')(sequelize, DataTypes);
+const AdvisorApplications = require("./models/AdvisorApplications")(sequelize, DataTypes);
 
 // Define associations
 // For users
@@ -545,10 +546,13 @@
   as: "user",
 });
 
-<<<<<<< HEAD
 // Reports associations
 Reports.belongsTo(Users, { foreignKey: 'userId', as: 'user' });
 Reports.belongsTo(Posts, { foreignKey: 'postId', as: 'post' });
+
+// Create associations
+AdvisorApplications.belongsTo(Users, { foreignKey: 'userId' });
+Users.hasMany(AdvisorApplications, { foreignKey: 'userId' });
 
 // Sync all models with the database
 async function syncModels() {
@@ -560,18 +564,6 @@
     console.error("Error synchronizing database models:", error);
   }
 }
-=======
-//Sync all models with the database
-// async function syncModels() {
-//   try {
-//     // Use { force: true } for production to safely update schema
-//     await sequelize.sync({ alter: true });
-//     console.log("Database models synchronized successfully");
-//   } catch (error) {
-//     console.error("Error synchronizing database models:", error);
-//   }
-// }
->>>>>>> 937954c6
 
 // syncModels();
 
@@ -606,5 +598,6 @@
   Media,
   Notification,
   Recurring_Transactions,
-  Reports
+  Reports,
+  AdvisorApplications
 };