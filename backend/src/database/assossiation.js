--- conflicted
+++ resolved
@@ -391,11 +391,7 @@
 // Sync all models with the database
 async function syncModels() {
   try {
-<<<<<<< HEAD
-    // Uncomment to update the database schema with the new associations
-=======
     // Use { alter: true } for production to safely update schema
->>>>>>> ef02c8ea
     // await sequelize.sync({ force: true });
     console.log("Database models synchronized successfully");
   } catch (error) {
