const sequelize = require("./connection");
const { DataTypes } = require("sequelize");
//importing models
const Accounts = require("./models/Accounts")(sequelize, DataTypes);
const Animal_doc = require("./models/Animal _doc")(sequelize, DataTypes);
const AnimalGaston = require("./models/AnimalGaston")(sequelize, DataTypes);
const BackupSync = require("./models/BackupSync")(sequelize, DataTypes);
const Category = require("./models/Categories")(sequelize, DataTypes);
const Comments = require("./models/Comments")(sequelize, DataTypes);
const Conversations = require("./models/Conversations")(sequelize, DataTypes);
const Crop = require("./models/Crop")(sequelize, DataTypes);
const CropDetails = require("./models/CropDetails")(sequelize, DataTypes);
const Likes = require("./models/likes")(sequelize, DataTypes);
const Media = require("./models/media")(sequelize, DataTypes);
const Messages = require("./models/Messages")(sequelize, DataTypes);
const Notification = require("./models/notification")(sequelize, DataTypes);
const Pesticide = require("./models/Pesticide")(sequelize, DataTypes);
const Posts = require("./models/Posts")(sequelize, DataTypes);
const Recurring_Transactions = require("./models/Recurring_Transactions")(
  sequelize,
  DataTypes
);
const Scans = require("./models/Scans")(sequelize, DataTypes);
const Stock = require("./models/Stock")(sequelize, DataTypes);
const StockHistory = require("./models/StockHistory")(sequelize, DataTypes);
const Transactions = require("./models/Transactions")(sequelize, DataTypes);
const Users = require("./models/Users")(sequelize, DataTypes);

// Define associations
// For users
Users.hasMany(Scans, {
  foreignKey: "userId",
  as: "scans",
  onDelete: "CASCADE",
  onUpdate: "CASCADE",
});

Users.hasMany(Conversations, {
  foreignKey: "userId",
  as: "conversations",
  onDelete: "CASCADE",
  onUpdate: "CASCADE",
});

Users.hasMany(Notification, {
  foreignKey: "userId",
  as: "notifications",
  onDelete: "CASCADE",
  onUpdate: "CASCADE",
});

// User and AnimalGaston associations
Users.hasMany(AnimalGaston, {
  foreignKey: "userId",
  as: "animals",
  onDelete: "CASCADE",
  onUpdate: "CASCADE",
});

<<<<<<< HEAD
AnimalGaston.belongsTo(Users, {
  foreignKey: "userId",
  as: "user",
});

// For scans
Scans.belongsTo(Users, {
=======
AnimalDetails.belongsTo(Users, {
>>>>>>> ee02012e
  foreignKey: "userId",
  as: "user",
});
// ... existing imports and associations ...
// Update User and Accounts association to Many-to-One with unique alias
Users.hasMany(Accounts, {
  foreignKey: "userId",
  as: "userAccounts", // Changed from "accounts"
  onDelete: "CASCADE",
  onUpdate: "CASCADE",
});

Accounts.belongsTo(Users, {
  foreignKey: "userId",
  as: "accountOwner", // Changed from "user"
});

// Add Category and Transactions association
Category.hasMany(Transactions, {
  foreignKey: "categoryId",
  as: "transactions",
  onDelete: "CASCADE",
  onUpdate: "CASCADE",
});

Transactions.belongsTo(Category, {
  foreignKey: "categoryId",
  as: "category",
});

// Add BackupSync associations with Transactions
BackupSync.belongsTo(Transactions, {
  foreignKey: "transactionId",
  as: "transaction",
});

Transactions.hasMany(BackupSync, {
  foreignKey: "transactionId",
  as: "backupSyncs",
  onDelete: "CASCADE",
  onUpdate: "CASCADE",
});

// Media associations with other tables
AnimalGaston.hasMany(Media, {
  foreignKey: "animalGastonId",
  as: "media",
  onDelete: "CASCADE",
  onUpdate: "CASCADE",
});

Media.belongsTo(AnimalGaston, {
  foreignKey: "animalGastonId",
  as: "animalGaston",
});

Animal_doc.hasMany(Media, {
  foreignKey: "animalDocId",
  as: "media",
  onDelete: "CASCADE",
  onUpdate: "CASCADE",
});

Media.belongsTo(Animal_doc, {
  foreignKey: "animalDocId",
  as: "animalDoc",
});





Category.hasMany(Media, {
  foreignKey: "categoryId",
  as: "media",
  onDelete: "CASCADE",
  onUpdate: "CASCADE",
});

Media.belongsTo(Category, {
  foreignKey: "categoryId",
  as: "category",
});

Comments.hasMany(Media, {
  foreignKey: "commentId",
  as: "media",
  onDelete: "CASCADE",
  onUpdate: "CASCADE",
});

Media.belongsTo(Comments, {
  foreignKey: "commentId",
  as: "comment",
});

Crop.hasMany(Media, {
  foreignKey: "cropId",
  as: "media",
  onDelete: "CASCADE",
  onUpdate: "CASCADE",
});

Media.belongsTo(Crop, {
  foreignKey: "cropId",
  as: "crop",
});

CropDetails.hasMany(Media, {
  foreignKey: "cropDetailsId",
  as: "media",
  onDelete: "CASCADE",
  onUpdate: "CASCADE",
});

Media.belongsTo(CropDetails, {
  foreignKey: "cropDetailsId",
  as: "cropDetails",
});

Posts.hasMany(Media, {
  foreignKey: "postId",
  as: "media",
  onDelete: "CASCADE",
});

Media.belongsTo(Posts, {
  foreignKey: "postId",
  as: "post",
});

Scans.hasMany(Media, {
  foreignKey: "scanId",
  as: "media",
  onDelete: "CASCADE",
  onUpdate: "CASCADE",
});

Media.belongsTo(Scans, {
  foreignKey: "scanId",
  as: "scan",
});

// For conversations
Conversations.hasMany(Messages, {
  foreignKey: "conversationId",
  as: "messages",
  onDelete: "CASCADE",
  onUpdate: "CASCADE",
});

Conversations.belongsTo(Users, {
  foreignKey: "userId",
  as: "user",
});

// For messages
Messages.belongsTo(Conversations, {
  foreignKey: "conversationId",
  as: "conversation",
});

// Animal and AnimalGaston associations
Crop.hasOne(CropDetails, {
  foreignKey: "cropId",
  onDelete: "CASCADE",
  onUpdate: "CASCADE",
});

CropDetails.belongsTo(Crop, {
  foreignKey: "cropId",
});

AnimalGaston.belongsTo(Animal_doc, {
  foreignKey: "animalId",
});

Animal_doc.hasOne(AnimalGaston, {
  foreignKey: "animalId",
  onDelete: "CASCADE",
  onUpdate: "CASCADE",
});

// User associations with StockHistory, UserAnimals, and Pesticide
Users.hasMany(StockHistory, {
  foreignKey: "userId",
  as: "stockHistories",
  onDelete: "CASCADE",
  onUpdate: "CASCADE",
});

StockHistory.belongsTo(Users, {
  foreignKey: "userId",
  as: "user",
});

StockHistory.hasMany(Stock, {
  foreignKey: "stockHistoryId",
  as: "stocks",
  onDelete: "CASCADE",
  onUpdate: "CASCADE",
});

Stock.belongsTo(StockHistory, {
  foreignKey: "stockHistoryId",
  as: "stockHistory",
});

Users.hasMany(Pesticide, {
  foreignKey: "userId",
  as: "pesticides",
  onDelete: "CASCADE",
  onUpdate: "CASCADE",
});

Pesticide.belongsTo(Users, {
  foreignKey: "userId",
  as: "user",
});

// User and Posts associations
Users.hasMany(Posts, {
  foreignKey: "userId",
  as: "posts",
  onDelete: "CASCADE",
  onUpdate: "CASCADE",
});

Posts.belongsTo(Users, {
  foreignKey: "userId",
  as: "user",
});

// Posts and Comments associations
Posts.hasMany(Comments, {
  foreignKey: "postId",
  as: "comments",
  onDelete: "CASCADE",
  onUpdate: "CASCADE",
});

Comments.belongsTo(Posts, {
  foreignKey: "postId",
  as: "post",
});

// Posts and Likes associations
Posts.hasMany(Likes, {
  foreignKey: "postId",
  as: "likes",
  onDelete: "CASCADE",
  onUpdate: "CASCADE",
});

Likes.belongsTo(Posts, {
  foreignKey: "postId",
  as: "post",
});

// Comments and Likes associations
Comments.hasMany(Likes, {
  foreignKey: "commentId",
  as: "likes",
  onDelete: "CASCADE",
  onUpdate: "CASCADE",
});

Likes.belongsTo(Comments, {
  foreignKey: "commentId",
  as: "comment",
});

// User and Account associations (one-to-one)
Users.hasOne(Accounts, {
  foreignKey: "userId",
  as: "account",
  onDelete: "CASCADE",
  onUpdate: "CASCADE",
});

Accounts.belongsTo(Users, {
  foreignKey: "userId",
  as: "user",
});

// Account and Transactions associations (one-to-many)
Accounts.hasMany(Transactions, {
  foreignKey: "accountId",
  as: "transactions",
  onDelete: "CASCADE",
  onUpdate: "CASCADE",
});

Transactions.belongsTo(Accounts, {
  foreignKey: "accountId",
  as: "account",
});

// Account and Recurring_Transactions associations (one-to-many)
Accounts.hasMany(Recurring_Transactions, {
  foreignKey: "accountId",
  as: "recurringTransactions",
  onDelete: "CASCADE",
  onUpdate: "CASCADE",
});

Recurring_Transactions.belongsTo(Accounts, {
  foreignKey: "accountId",
  as: "account",
});

// User and BackupSync associations (one-to-many)
Users.hasMany(BackupSync, {
  foreignKey: "userId",
  as: "backups",
  onDelete: "CASCADE",
  onUpdate: "CASCADE",
});

BackupSync.belongsTo(Users, {
  foreignKey: "userId",
  as: "user",
});

// Users and Comments associations
Users.hasMany(Comments, {
  foreignKey: "userId",
  as: "comments",
  onDelete: "CASCADE",
  onUpdate: "CASCADE",
});

Comments.belongsTo(Users, {
  foreignKey: "userId",
  as: "user",
});

// Users and Likes associations
Users.hasMany(Likes, {
  foreignKey: "userId",
  as: "likes",
  onDelete: "CASCADE",
  onUpdate: "CASCADE",
});

Likes.belongsTo(Users, {
  foreignKey: "userId",
  as: "user",
});

// User and Stock associations
Users.hasMany(Stock, {
  foreignKey: "userId",
  as: "stocks",
  onDelete: "CASCADE",
  onUpdate: "CASCADE",
});

Stock.belongsTo(Users, {
  foreignKey: "userId",
  as: "user",
});

// Sync all models with the database
// async function syncModels() {
//   try {
//     // Use { force: true } for production to safely update schema
//     await sequelize.sync({ alter: true });
//     console.log("Database models synchronized successfully");
//   } catch (error) {
//     console.error("Error synchronizing database models:", error);
//   }
// }

// syncModels();

// Export models AFTER defining associations
module.exports = {
  sequelize,
  Users,
  Posts,
  Scans,
  Conversations,
  Messages,
  Crop,
  CropDetails,
  Animal_doc,
  AnimalGaston,
  Category,
  Pesticide,
  Stock,
  StockHistory,
  Transactions,
  Likes,
  Comments,
  Accounts,
  BackupSync,
  Media,
  Notification,
  Recurring_Transactions,
};<|MERGE_RESOLUTION|>--- conflicted
+++ resolved
@@ -57,7 +57,6 @@
   onUpdate: "CASCADE",
 });
 
-<<<<<<< HEAD
 AnimalGaston.belongsTo(Users, {
   foreignKey: "userId",
   as: "user",
@@ -65,9 +64,6 @@
 
 // For scans
 Scans.belongsTo(Users, {
-=======
-AnimalDetails.belongsTo(Users, {
->>>>>>> ee02012e
   foreignKey: "userId",
   as: "user",
 });
