--- conflicted
+++ resolved
@@ -1,10 +1,6 @@
 const jwt = require('jsonwebtoken');
-<<<<<<< HEAD
-const JWT_SECRET = process.env.JWT_SECRET;
-=======
 const JWT_SECRET = process.env.JWT_SECRET || '1234';
 const { Users } = require('../database/assossiation');
->>>>>>> 51a658ce
 
 const auth = async (req, res, next) => {
   try {
