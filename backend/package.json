--- conflicted
+++ resolved
@@ -10,14 +10,7 @@
     "db:init": "node src/database/assossiation.js",
     "db:seed": "node src/database/seeds/seeds.js",
     "db:drop": "node src/database/interaction/dropDataBase.js",
-<<<<<<< HEAD
     "db:reset": "npm run db:drop && npm run db:create && npm run db:init "
-=======
-    "db:reset": "npm run db:drop && npm run db:create && npm run db:init && npm run db:seed",
-    "dev": "nodemon src/server.js",
-    "db:test": "node src/database/testConnection.js",
-    "db:setup": "node src/database/dbInit.js && node src/database/seeds/userSeeds.js && node src/database/seeds/mediaSeeds.js"
->>>>>>> f81da74f
   },
   "dependencies": {
     "axios": "^1.8.1",
